<<<<<<< HEAD
This branch (cached-hints) is a fork of split-packages. Relative to split-packages, this
branch separates key-switch hints from the function that applies them in SHE,
which allows us to serialize the hints for reuse of precomputation.

This branch is currently blocked until we can merge in the 'prototuples' branch
(since we need to serialize cyc elts over product rings).
=======
This branch (prototuples2) is another attempt to serialize ring products, by defining an instance of tensors for tuple types.
>>>>>>> d68f86ff

--------------------------------------------------------------------------------

This repository contains several Haskell libraries:

  * The `lol` directory contains the Haskell library Λ ○ λ (Lol),
    described in the paper
    [Λ ○ λ: Functional Lattice Cryptography](https://eprint.iacr.org/2015/1134). More
    documentation can be found on
    [Hackage](https://hackage.haskell.org/package/lol). This is the
    core of the project, and you'll need to install it to use anything
    else.

  * The `apps` directory contains example cryptographic applications
    built using Lol. If you are interested in using our example
    applications, you will need this library. It is on Hackage
    [here](https://hackage.haskell.org/package/lol-apps). If you are
    just writing your own applications, you don't need to install this
    library.

  * The `challenges` directory contains code to generate and verify
    RLWE and RLWR challenges, which are described [here](https://web.eecs.umich.edu/~cpeikert/rlwe-challenges).

  * The `compiler` directory contains an unmaintained, primitive FHE
    compiler for Lol. Eventually, this will work in conjuction with
    lol-apps to transform plaintext descriptions of algorithms into
    their homomorphic counterparts.

Installing lol:

The easiest way to install Lol is to use stack, which is included in
the [Haskell Platform](https://www.haskell.org/platform/).
```
> stack setup
> stack install lol
```
You can run unit tests with `stack test lol`. You can run
microbenchmarks with `stack bench lol`. You can configure the
benchmarks by editing `lol/benchmarks/BenchConfig.hs`.

Installing lol-apps:
```
> stack install lol-apps
```
You can run unit tests with `stack test lol-apps`. You can run
benchmarks with `stack bench lol-apps`. An example of how to use each
application is included and is built automatically when you install
lol-apps.

Developing in the lol ecosystem:

./ghci path/to/file

This command builds the C++ library for lol-cpp and the loads
all imported files from lol* packages from source. You may
need to run 'stack bench lol-cpp' or similar first to install
the necessary dependencies.

You can load all top-level executables with ./ghci AllMain.hs<|MERGE_RESOLUTION|>--- conflicted
+++ resolved
@@ -1,13 +1,6 @@
-<<<<<<< HEAD
-This branch (cached-hints) is a fork of split-packages. Relative to split-packages, this
-branch separates key-switch hints from the function that applies them in SHE,
+This branch (cached-hints) is a fork of split-packages. Relative to split-packages,
+this branch separates key-switch hints from the function that applies them in SHE,
 which allows us to serialize the hints for reuse of precomputation.
-
-This branch is currently blocked until we can merge in the 'prototuples' branch
-(since we need to serialize cyc elts over product rings).
-=======
-This branch (prototuples2) is another attempt to serialize ring products, by defining an instance of tensors for tuple types.
->>>>>>> d68f86ff
 
 --------------------------------------------------------------------------------
 
