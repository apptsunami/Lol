--- conflicted
+++ resolved
@@ -1,13 +1,7 @@
-<<<<<<< HEAD
-This branch (fast-microbenchmarks) used to be 'master'. This branch has fast
-microbenchmarks (unlike the current master branch), so it exists as a point of
-comparison for microbenchmarks.
-=======
-This branch (split-packages) is a fork of master. Relative to master, it modularizes the library
-into many fine-grained packages including Tensor backends, code for tests/benchmarks,
-and the core library. Although it is the acting master branch (where all commits happen),
-we have not yet merged it to master due to performance degredation of microbenchmarks.
->>>>>>> 080a6592
+This branch (master) was previously known as 'split-packages'. The main problem
+preventing us from creating a new Hackage release based on this branch is that
+microbenchmark performance is severely degraded relative to the fast-microbenechmarks
+branch.
 
 --------------------------------------------------------------------------------
 
