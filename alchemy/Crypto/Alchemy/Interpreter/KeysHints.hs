--- conflicted
+++ resolved
@@ -34,9 +34,6 @@
 -- | Wrapper for a dynamic list of hints.
 newtype Hints = Hints { unHints :: [Dynamic] } deriving (Monoid, Show)
 
-<<<<<<< HEAD
--- | Look up a key of the desired type, if it exists.
-=======
 {-
 -- EAC: the following code is an overlap-free alternative to using nested StateT directly.
 -- | An monad that accumulates (dynamic) keys and hints.
@@ -75,8 +72,7 @@
 evalEnvironT :: (Functor m) => v -> StateT Keys (StateT Hints (ReaderT v m)) a -> m a
 evalEnvironT v = ((\(a,_,_) -> a) <$>) . runEnvironT v
 
--- | Look up a value of the desired type, if it exists.
->>>>>>> 18e66811
+-- | Look up a key of the desired type, if it exists.
 lookupKey :: (MonadReader Keys mon, Typeable a) => mon (Maybe a)
 lookupKey = (dynLookup . unKeys) <$> ask
   where dynLookup :: (Typeable a) => [Dynamic] -> Maybe a
