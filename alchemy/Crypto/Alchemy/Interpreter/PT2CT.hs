--- conflicted
+++ resolved
@@ -35,38 +35,6 @@
 import Crypto.Alchemy.Language.SHE            as LSHE
 import Crypto.Alchemy.MonadAccumulator
 
-<<<<<<< HEAD
-encrypt :: forall mon t m m' z zp zq v .
-  (MonadRandom mon, MonadReader v mon, MonadAccumulator Keys mon,
-   EncryptCtx t m m' z zp zq, z ~ LiftOf zp, GenSKCtx t m' z v,
-   Typeable t, Typeable m', Typeable z)
-  => Cyc t m zp -> mon (CT m zp (Cyc t m' zq))
-encrypt x = do
-  -- EAC: We have to allow key generation in `encrypt`. Consider the expression
-  -- `lam v0` representing `id :: CT -> CT`. I should be able to evaluate this
-  -- function on an encrypted input, but there's no way for me to generate a key
-  -- in the definitoin of `lam` or `v0`.
-  (sk :: SK (Cyc t m' z)) <- getKey
-  SHE.encrypt sk x
-
-decrypt :: forall mon t m m' z zp zq .
-  (MonadReader Keys mon,
-   DecryptCtx t m m' z zp zq, z ~ LiftOf zp,
-   Typeable t, Typeable m', Typeable z)
-  => CT m zp (Cyc t m' zq) -> mon (Cyc t m zp)
-decrypt x = do
-  -- CJP: assumes we always have a key. fix later.
-  Just (sk :: SK (Cyc t m' z)) <- lookupKey
-  return $ SHE.decrypt sk x
-
--- | Transform a plaintext expression to a ciphertext expression.
-pt2ct :: forall m'map zqs kszq gad v ctex a mon . (MonadReader v mon) =>
-      -- this forall is for use with TypeApplications at the top level
-  PT2CT m'map zqs kszq gad v ctex mon () a -> mon (ctex () (Cyc2CT m'map zqs a))
-pt2ct (PC a) = a
-
-=======
->>>>>>> 164cd89c
 -- | Interprets plaintext operations as their corresponding
 -- (homomorphic) ciphertext operations.  The represented plaintext
 -- types should have the form 'PNoise h (Cyc t m zp)'.
@@ -81,13 +49,13 @@
   mon      -- | monad for creating keys/noise
   e        -- | environment
   a        -- | plaintext type; should be of the form 'PNoise h (Cyc t m zp)'
-<<<<<<< HEAD
   = PC (mon (ctex (Cyc2CT m'map zqs e) (Cyc2CT m'map zqs a)))
-=======
-  = PC {
-    -- | Transform a plaintext expression to a ciphertext expression.
-    pt2ct :: mon (ctex (Cyc2CT m'map zqs e) (Cyc2CT m'map zqs a))
-    }
+
+-- | Transform a plaintext expression to a ciphertext expression.
+pt2ct :: forall m'map zqs kszq gad v ctex a mon . (MonadReader v mon) =>
+      -- this forall is for use with TypeApplications at the top level
+  PT2CT m'map zqs kszq gad v ctex mon () a -> mon (ctex () (Cyc2CT m'map zqs a))
+pt2ct (PC a) = a
 
 encrypt :: forall mon t m m' z zp zq v .
   (MonadRandom mon, MonadReader v mon, MonadAccumulator Keys mon,
@@ -110,7 +78,6 @@
 decrypt x = do
   sk :: Maybe (SK (Cyc t m' z)) <- lookupKey
   return $ flip SHE.decrypt x <$> sk
->>>>>>> 164cd89c
 
 instance (Lambda ctex, Applicative mon)
   => Lambda (PT2CT m'map zqs kszq gad v ctex mon) where
@@ -121,14 +88,6 @@
   v0       = PC $ pure v0
   s (PC a) = PC $ s <$> a
 
-<<<<<<< HEAD
-=======
--- CJP: does *every* operation on Cyc need to ensure that a key has
--- been generated for the corresponding CT type?  Currently this is
--- only done "where necessary" to generate hints and to encrypt
--- inputs.  This might already be enough...
-
->>>>>>> 164cd89c
 instance (Add ctex (Cyc2CT m'map zqs a), Applicative mon)
   => Add (PT2CT m'map zqs kszq gad v ctex mon) a where
 
