{-# LANGUAGE DataKinds             #-}
{-# LANGUAGE FlexibleContexts      #-}
{-# LANGUAGE FlexibleInstances     #-}
{-# LANGUAGE MultiParamTypeClasses #-}
{-# LANGUAGE TypeFamilies          #-}

module Crypto.Alchemy.Interpreter.Print
( P, pprint
)
where

import Crypto.Alchemy.Language.Arithmetic
import Crypto.Alchemy.Language.Lambda
import Crypto.Alchemy.Language.List
import Crypto.Alchemy.Language.Monad
import Crypto.Alchemy.Language.SHE
import Crypto.Alchemy.Language.Tunnel

import Crypto.Lol                      (Cyc, Linear, Factored)
import Crypto.Lol.Applications.SymmSHE (CT)

-- the Int is the nesting depth of lambdas outside the expression
newtype P e a = P { unP :: Int -> String }

-- | Pretty-print a closed expression.
pprint :: P () a -> String
pprint = flip unP 0

pureP :: String -> P e a
pureP = P . const

-- | In the printout, variable indices grow "outside in," rather than
-- "inside out" (as in object-language code) because the
-- implementation is simpler that way.

instance Lambda P where
  lam f  = P $ \i -> "(\\v" ++ show  i ++ " -> " ++ unP f (i+1) ++ ")"
  f $: a = P $ \i -> "("    ++ unP f i ++ " "    ++ unP a i     ++ ")"
  v0     = P $ \i -> "v" ++ show (i-1)
  s  v   = P $ \i -> unP v (i-1)

instance List P where
  nil_  = pureP "nil"
  cons_ = pureP "cons"

instance Add P a where
  add_ = pureP "add"
  neg_ = pureP "neg"

instance Show a => AddLit P a where
  p >+: a = P $ \i -> "(addLit (" ++ show p ++ ") " ++ unP a i ++ ")"

instance Mul P a where
  type PreMul P a = a
  mul_ = pureP "mul"

instance Show a => MulLit P a where
  p >*: a = P $ \i -> "(mulLit (" ++ show p ++ ") " ++ unP a i ++ ")"

instance SHE P where

  type ModSwitchPTCtx   P a zp' = ()
  type RescaleLinearCtx P a zq' = ()
  type AddPublicCtx     P (CT m zp (Cyc t m' zq)) = (Show (Cyc t m zp))
  type MulPublicCtx     P (CT m zp (Cyc t m' zq)) = (Show (Cyc t m zp))
  type KeySwitchQuadCtx P a zq' gad = ()
  type TunnelCtx        P t e r s e' r' s' zp zq gad = ()

  modSwitchPT     a = P $ \i -> "(modSwitchPT "   ++ unP a i ++ ")"
  rescaleLinear   a = P $ \i -> "(rescaleLinear " ++ unP a i ++ ")"
  addPublic     p a = P $ \i -> "(addPublic (" ++ show p ++ ") " ++ unP a i ++ ")"
  mulPublic     p a = P $ \i -> "(mulPublic (" ++ show p ++ ") " ++ unP a i ++ ")"
  keySwitchQuad _ a = P $ \i -> "(keySwitchQuad <HINT> " ++ unP a i ++ ")"
  tunnel        _ a = P $ \i -> "(tunnel <FUNC> " ++ unP a i ++ ")"

instance Tunnel P (e :: Factored) (Cyc t r zp) (Cyc t s zp) where
  type LinearOf P e (Cyc t r zp) (Cyc t s zp) = Linear t zp e r s

  tunnel _ = pureP "tunnel"

instance Functor_ P where
  fmap_ = pureP "fmap"

instance Applicative_ P where
  pure_ = pureP "pure"
  ap_   = pureP "ap"

instance Monad_ P where
  bind_ = pureP "bind"

instance MonadReader_ P where
  ask_   = pureP "ask"
  local_ = pureP "local"

instance MonadWriter_ P where
  tell_   = pureP "tell"
  listen_ = pureP "listen"

<<<<<<< HEAD
=======
instance SHE P where

  type ModSwitchPTCtx   P a zp' = ()
  type RescaleLinearCtx P a zq' = ()
  type AddPublicCtx     P (CT m zp (Cyc t m' zq)) = (Show (Cyc t m zp))
  type MulPublicCtx     P (CT m zp (Cyc t m' zq)) = (Show (Cyc t m zp))
  type KeySwitchQuadCtx P a gad = ()
  type TunnelCtx        P t e r s e' r' s' zp zq gad = ()

  modSwitchPT_     = pureP   "modSwitchPT"
  rescaleLinear_   = pureP   "rescaleLinear"
  addPublic_     p = pureP $ "addPublic (" ++ show p ++ ")"
  mulPublic_     p = pureP $ "mulPublic (" ++ show p ++ ")"
  keySwitchQuad_ _ = pureP   "keySwitchQuad <HINT>"
  tunnel_        _ = pureP   "tunnel <FUNC>"

>>>>>>> bec2397a
instance ErrorRate P where
  type ErrorRateCtx P ct z = ()
  errorRate_ _ = pureP "errorRate"<|MERGE_RESOLUTION|>--- conflicted
+++ resolved
@@ -1,4 +1,3 @@
-{-# LANGUAGE DataKinds             #-}
 {-# LANGUAGE FlexibleContexts      #-}
 {-# LANGUAGE FlexibleInstances     #-}
 {-# LANGUAGE MultiParamTypeClasses #-}
@@ -14,9 +13,8 @@
 import Crypto.Alchemy.Language.List
 import Crypto.Alchemy.Language.Monad
 import Crypto.Alchemy.Language.SHE
-import Crypto.Alchemy.Language.Tunnel
 
-import Crypto.Lol                      (Cyc, Linear, Factored)
+import Crypto.Lol                      (Cyc)
 import Crypto.Lol.Applications.SymmSHE (CT)
 
 -- the Int is the nesting depth of lambdas outside the expression
@@ -57,27 +55,6 @@
 instance Show a => MulLit P a where
   p >*: a = P $ \i -> "(mulLit (" ++ show p ++ ") " ++ unP a i ++ ")"
 
-instance SHE P where
-
-  type ModSwitchPTCtx   P a zp' = ()
-  type RescaleLinearCtx P a zq' = ()
-  type AddPublicCtx     P (CT m zp (Cyc t m' zq)) = (Show (Cyc t m zp))
-  type MulPublicCtx     P (CT m zp (Cyc t m' zq)) = (Show (Cyc t m zp))
-  type KeySwitchQuadCtx P a zq' gad = ()
-  type TunnelCtx        P t e r s e' r' s' zp zq gad = ()
-
-  modSwitchPT     a = P $ \i -> "(modSwitchPT "   ++ unP a i ++ ")"
-  rescaleLinear   a = P $ \i -> "(rescaleLinear " ++ unP a i ++ ")"
-  addPublic     p a = P $ \i -> "(addPublic (" ++ show p ++ ") " ++ unP a i ++ ")"
-  mulPublic     p a = P $ \i -> "(mulPublic (" ++ show p ++ ") " ++ unP a i ++ ")"
-  keySwitchQuad _ a = P $ \i -> "(keySwitchQuad <HINT> " ++ unP a i ++ ")"
-  tunnel        _ a = P $ \i -> "(tunnel <FUNC> " ++ unP a i ++ ")"
-
-instance Tunnel P (e :: Factored) (Cyc t r zp) (Cyc t s zp) where
-  type LinearOf P e (Cyc t r zp) (Cyc t s zp) = Linear t zp e r s
-
-  tunnel _ = pureP "tunnel"
-
 instance Functor_ P where
   fmap_ = pureP "fmap"
 
@@ -96,8 +73,6 @@
   tell_   = pureP "tell"
   listen_ = pureP "listen"
 
-<<<<<<< HEAD
-=======
 instance SHE P where
 
   type ModSwitchPTCtx   P a zp' = ()
@@ -114,7 +89,6 @@
   keySwitchQuad_ _ = pureP   "keySwitchQuad <HINT>"
   tunnel_        _ = pureP   "tunnel <FUNC>"
 
->>>>>>> bec2397a
 instance ErrorRate P where
   type ErrorRateCtx P ct z = ()
   errorRate_ _ = pureP "errorRate"