{-# LANGUAGE ConstraintKinds, DataKinds, FlexibleContexts,
             FlexibleInstances, GADTs, MultiParamTypeClasses,
             NoImplicitPrelude, ScopedTypeVariables, TypeFamilies,
             TypeOperators, UndecidableInstances #-}

-- | Symmetric-key somewhat homomorphic encryption.  See Section 4 of
-- http://eprint.iacr.org/2015/1134 for mathematical description.

module Crypto.Lol.Applications.SymmSHE
(
-- * Data types
SK, PT, CT -- don't export constructors!
-- * Keygen, encryption, decryption
, genSK
, encrypt
, errorTerm, errorTermUnrestricted, decrypt, decryptUnrestricted
-- * Arithmetic with public values
, addScalar, addPublic, mulPublic
-- * Modulus switching
, rescaleLinearCT, modSwitchPT
-- * Key switching
, keySwitchLinear, keySwitchQuadCirc
-- * Ring switching
, embedSK, embedCT, twaceCT
, tunnelCT
-- * Constraint synonyms
, GenSKCtx, EncryptCtx, ToSDCtx, ErrorTermCtx
, DecryptCtx, DecryptUCtx
, AddScalarCtx, AddPublicCtx, MulPublicCtx, ModSwitchPTCtx
, KeySwitchCtx, KSHintCtx
, TunnelCtx
, SwitchCtx, LWECtx -- these are internal, but exported for better docs
) where

import qualified Algebra.Additive as Additive (C)
import qualified Algebra.Ring     as Ring (C)

import Crypto.Lol as LP hiding (sin)
import Crypto.Lol.Cyclotomic.UCyc   (D, UCyc)

import Control.Applicative  hiding ((*>))
import Control.DeepSeq
import Control.Monad        as CM
import Control.Monad.Random
import Data.Maybe
import Data.Traversable     as DT

import MathObj.Polynomial as P

-- | secret key
data SK r where
  SK  :: (ToRational v, NFData v) => v -> r -> SK r

-- | plaintext
type PT rp = rp

-- | Ciphertext encoding type
data Encoding = MSD | LSD deriving (Show, Eq)

-- | Ciphertext over \( R'_q \) encrypting a plaintext in \( R_p \)\,
-- where \( R=\mathcal{O}_m \).
data CT (m :: Factored) zp r'q =
  CT
  !Encoding                     -- MSD/LSD encoding
  !Int                          -- accumulated power of g_m' in c(s)
  !zp                           -- factor to mul by upon decryption
  !(Polynomial r'q)             -- the polynomial c(s)
  deriving (Show)

-- Note: do *not* give an Eq instance for CT, because it's not
-- meaningful to compare ciphertexts for equality

instance (NFData zp, NFData r'q) => NFData (CT m zp r'q) where
  rnf (CT _ k sc cs) = rnf k `seq` rnf sc `seq` rnf cs

instance (NFData r) => NFData (SK r) where
  rnf (SK v s) = rnf v `seq` rnf s

---------- Basic functions: Gen, Enc, Dec ----------

-- | Constraint synonym for generating a secret key.
type GenSKCtx t m z v =
  (ToInteger z, Fact m, CElt t z, ToRational v, NFData v)

-- | Generates a secret key with (index-independent) scaled variance
-- parameter \( v \); see 'errorRounded'.
genSK :: (GenSKCtx t m z v, MonadRandom rnd)
         => v -> rnd (SK (Cyc t m z))
genSK v = liftM (SK v) $ errorRounded v

-- | Constraint synonym for encryption.
type EncryptCtx t m m' z zp zq =
  (Mod zp, Ring zp, Ring zq, Lift zp (ModRep zp), Random zq,
   Reduce z zq, Reduce (LiftOf zp) zq,
   CElt t zq, CElt t zp, CElt t z, CElt t (LiftOf zp),
   m `Divides` m')

-- | Encrypt a plaintext under a secret key.
encrypt :: forall t m m' z zp zq rnd .
  (EncryptCtx t m m' z zp zq, MonadRandom rnd)
  => SK (Cyc t m' z) -> PT (Cyc t m zp) -> rnd (CT m zp (Cyc t m' zq))
encrypt (SK svar s) =
  let sq = adviseCRT $ reduce s
  in \pt -> do
    e <- errorCoset svar (embed pt :: PT (Cyc t m' zp))
    c1 <- getRandom
    return $! CT LSD zero one $ fromCoeffs [reduce e - c1 * sq, c1]

-- | Constraint synonym for extracting the error term of a ciphertext.
type ErrorTermCtx t m' z zp zq =
  (Reduce z zq, Lift' zq, CElt t z, CElt t (LiftOf zq), ToSDCtx t m' zp zq)

-- | Extract the error term of a ciphertext.
errorTerm :: (ErrorTermCtx t m' z zp zq)
             => SK (Cyc t m' z) -> CT m zp (Cyc t m' zq) -> Cyc t m' (LiftOf zq)
errorTerm (SK _ s) = let sq = reduce s in
  \ct -> let (CT LSD _ _ c) = toLSD ct
         in liftCyc Dec $ evaluate c sq

-- for when we know the division must succeed
divG' :: (Fact m, CElt t r, IntegralDomain r) => Cyc t m r -> Cyc t m r
divG' = fromJust . divG

-- | Constraint synonym for decryption.
type DecryptCtx t m m' z zp zq =
  (ErrorTermCtx t m' z zp zq, Reduce (LiftOf zq) zp, IntegralDomain zp,
   m `Divides` m', CElt t zp)

-- | Decrypt a ciphertext.
decrypt :: forall t m m' z zp zq . (DecryptCtx t m m' z zp zq)
           => SK (Cyc t m' z) -> CT m zp (Cyc t m' zq) -> PT (Cyc t m zp)
decrypt sk ct =
  let ct'@(CT LSD k l _) = toLSD ct
  in let e :: Cyc t m' zp = reduce $ errorTerm sk ct'
     in (scalarCyc l) * twace (iterate divG' e !! k)

--- unrestricted versions ---
-- | Constraint synonym for unrestricted decryption.
type DecryptUCtx t m m' z zp zq =
  (Fact m, Fact m', CElt t zp, m `Divides` m',
   Reduce z zq, Lift' zq, CElt t z,
   ToSDCtx t m' zp zq, Reduce (LiftOf zq) zp, IntegralDomain zp)

-- | More general form of 'errorTerm' that works for unrestricted
-- output coefficient types.
errorTermUnrestricted ::
  (Reduce z zq, Lift' zq, CElt t z, ToSDCtx t m' zp zq)
  => SK (Cyc t m' z) -> CT m zp (Cyc t m' zq) -> UCyc t m' D (LiftOf zq)
errorTermUnrestricted (SK _ s) = let sq = reduce s in
  \ct -> let (CT LSD _ _ c) = toLSD ct
             eval = evaluate c sq
         in fmap lift $ uncycDec eval

-- | More general form of 'decrypt' that works for unrestricted output
-- coefficient types.
decryptUnrestricted :: (DecryptUCtx t m m' z zp zq)
  => SK (Cyc t m' z) -> CT m zp (Cyc t m' zq) -> PT (Cyc t m zp)
decryptUnrestricted (SK _ s) = let sq = reduce s in
  \ct -> let (CT LSD k l c) = toLSD ct
         in let eval = evaluate c sq
                e = cycDec $ fmap (reduce . lift) $ uncycDec eval
                l' = scalarCyc l
            in l' * twace (iterate divG' e !! k)

---------- LSD/MSD switching ----------

-- | Constraint synonym for converting between ciphertext encodings.
type ToSDCtx t m' zp zq = (Encode zp zq, Fact m', CElt t zq)

toLSD, toMSD :: ToSDCtx t m' zp zq
 => CT m zp (Cyc t m' zq) -> CT m zp (Cyc t m' zq)

-- CJP: reduce duplication in these functions?  They differ in only two places

-- | Convert a ciphertext to MSD encoding.
toMSD = let (zpScale, zqScale) = lsdToMSD
            rqScale = scalarCyc zqScale
        in \ct@(CT enc k l c) -> case enc of
          MSD -> ct
          LSD -> CT MSD k (zpScale * l) ((rqScale *) <$> c)

-- | Convert a ciphertext to LSD encoding.
toLSD = let (zpScale, zqScale) = msdToLSD
            rqScale = scalarCyc zqScale
        in \ct@(CT enc k l c) -> case enc of
          LSD -> ct
          MSD -> CT LSD k (zpScale * l) ((rqScale *) <$> c)

---------- Modulus switching ----------

-- | Rescale a linear polynomial in MSD encoding, for best noise behavior.
rescaleLinearMSD :: (RescaleCyc (Cyc t) zq zq', Fact m')
                    => Polynomial (Cyc t m' zq) -> Polynomial (Cyc t m' zq')
rescaleLinearMSD c = case coeffs c of
  [] -> fromCoeffs []
  [c0] -> fromCoeffs [rescaleDec c0]
  [c0,c1] -> let c0' = rescaleDec c0
                 c1' = rescalePow c1
             in fromCoeffs [c0', c1']
  _ -> error $ "rescaleLinearMSD: list too long (not linear): " ++
       show (length $ coeffs c)

-- | Rescale a linear ciphertext to a new modulus.
rescaleLinearCT :: (RescaleCyc (Cyc t) zq zq', ToSDCtx t m' zp zq)
           => CT m zp (Cyc t m' zq) -> CT m zp (Cyc t m' zq')
rescaleLinearCT ct = let CT MSD k l c = toMSD ct
                     in CT MSD k l $ rescaleLinearMSD c

-- | Constraint synonym for modulus switching.
type ModSwitchPTCtx t m' zp zp' zq =
  (Lift' zp, Reduce (LiftOf zp) zp', ToSDCtx t m' zp zq)

-- | Homomorphically divide a plaintext that is known to be a multiple
-- of \( (p/p') \) by that factor, thereby scaling the plaintext modulus
-- from \( p \) to \( p' \).
modSwitchPT :: (ModSwitchPTCtx t m' zp zp' zq)
            => CT m zp (Cyc t m' zq) -> CT m zp' (Cyc t m' zq)
modSwitchPT ct = let CT MSD k l c = toMSD ct in
    CT MSD k (reduce (lift l)) c

---------- Key switching ----------

-- | Constraint synonym for generating an LWE sample.
type LWECtx t m' z zq =
  (ToInteger z, Reduce z zq, Ring zq, Random zq, Fact m', CElt t z, CElt t zq)

-- An LWE sample for a given secret (corresponding to a linear
-- ciphertext encrypting 0 in MSD form)
lweSample :: (LWECtx t m' z zq, MonadRandom rnd)
             => SK (Cyc t m' z) -> rnd (Polynomial (Cyc t m' zq))
lweSample (SK svar s) =
  -- adviseCRT because we call `replicateM (lweSample s)` below, but only want to do CRT once.
  let sq = adviseCRT $ negate $ reduce s
  in do
    e <- errorRounded svar
    c1 <- adviseCRT <$> getRandom -- want entire hint to be in CRT form
    return $ fromCoeffs [c1 * sq + reduce (e `asTypeOf` s), c1]

-- | Constraint synonym for generating key-switch hints.
type KSHintCtx gad t m' z zq =
  (LWECtx t m' z zq, Reduce (DecompOf zq) zq, Gadget gad zq,
   NFElt zq, CElt t (DecompOf zq))

-- | Generate a hint that "encrypts" a value under a secret key, in
-- the sense required for key-switching.  The hint works for any
-- plaintext modulus, but must be applied on a ciphertext in MSD form.
-- The output is 'force'd, i.e., evaluating it to whnf will actually
-- cause it to be be evaluated to nf.
ksHint :: (KSHintCtx gad t m' z zq, MonadRandom rnd)
          => SK (Cyc t m' z) -> Cyc t m' z
          -> rnd (Tagged gad [Polynomial (Cyc t m' zq)])
ksHint skout val = do -- rnd monad
  let valq = reduce val
      valgad = encode valq
  -- CJP: clunky, but that's what we get without a MonadTagged
  samples <- DT.mapM (\as -> replicateM (length as) (lweSample skout)) valgad
  return $! force $ zipWith (+) <$> (map P.const <$> valgad) <*> samples

-- poor man's module multiplication for knapsack
(*>>) :: (Ring r, Functor f) => r -> f r -> f r
(*>>) r = fmap (r *)

knapsack :: (Fact m', CElt t zq, r'q ~ Cyc t m' zq)
            => [Polynomial r'q] -> [r'q] -> Polynomial r'q
-- adviseCRT here because we map (x *) onto each polynomial coeff
knapsack hint xs = sum $ zipWith (*>>) (adviseCRT <$> xs) hint

-- | Constraint synonym for applying a key-switch hint.
type SwitchCtx gad t m' zq =
  (Decompose gad zq, Fact m', CElt t zq, CElt t (DecompOf zq))

-- Helper function: applies key-switch hint to a ring element.
switch :: (SwitchCtx gad t m' zq, r'q ~ Cyc t m' zq)
          => Tagged gad [Polynomial r'q] -> r'q -> Polynomial r'q
switch hint c = untag $ knapsack <$> hint <*> (fmap reduce <$> decompose c)

-- | Constraint synonym for key switching.
type KeySwitchCtx gad t m' zp zq zq' =
  (RescaleCyc (Cyc t) zq' zq, RescaleCyc (Cyc t) zq zq',
   ToSDCtx t m' zp zq, SwitchCtx gad t m' zq')

-- | Switch a linear ciphertext under \( s_{\text{in}} \) to a linear
-- one under \( s_{\text{out}} \).
keySwitchLinear :: forall gad t m' zp zq zq' z rnd m .
  (KeySwitchCtx gad t m' zp zq zq', KSHintCtx gad t m' z zq', MonadRandom rnd)
  => SK (Cyc t m' z)                -- sout
  -> SK (Cyc t m' z)                -- sin
  -> TaggedT (gad, zq') rnd (CT m zp (Cyc t m' zq) -> CT m zp (Cyc t m' zq))
keySwitchLinear skout (SK _ sin) = tagT $ do
  hint :: Tagged gad [Polynomial (Cyc t m' zq')] <- ksHint skout sin
  return $! hint `seq`
    (\ct -> let CT MSD k l c = toMSD ct
                [c0,c1] = coeffs c
                c1' = rescalePow c1
            in CT MSD k l $ P.const c0 + rescaleLinearMSD (switch hint c1'))

-- | Switch a quadratic ciphertext (i.e., one with three components)
-- to a linear one under the /same/ key.
keySwitchQuadCirc :: forall gad t m' zp zq zq' z m rnd .
  (KeySwitchCtx gad t m' zp zq zq', KSHintCtx gad t m' z zq', MonadRandom rnd)
  => SK (Cyc t m' z)
  -> TaggedT (gad, zq') rnd (CT m zp (Cyc t m' zq) -> CT m zp (Cyc t m' zq))
keySwitchQuadCirc sk@(SK _ s) = tagT $ do
  hint :: Tagged gad [Polynomial (Cyc t m' zq')] <- ksHint sk (s*s)
  return $ hint `seq` (\ct ->
    let CT MSD k l c = toMSD ct
        [c0,c1,c2] = coeffs c
        c2' = rescalePow c2
    in CT MSD k l $ P.fromCoeffs [c0,c1] + rescaleLinearMSD (switch hint c2'))

---------- Misc homomorphic operations ----------
-- | Constraint synonym for adding a public scalar to a ciphertext.
type AddScalarCtx t m' zp zq =
  (Lift' zp, Reduce (LiftOf zp) zq,
   CElt t zp, CElt t (LiftOf zp), ToSDCtx t m' zp zq)

<<<<<<< HEAD
-- | Homomorphically add a public \( \mathbb{Z}_p \) value to an
-- encrypted value.  The ciphertext must not carry any \( g \)
-- factors.
addScalar :: (AddScalarCtx t m' zp zq)
=======
-- | Homomorphically add a public \(\mathbb{Z}_p\) value to an encrypted value.
addScalar :: forall t m m' zp zq . (AddScalarCtx t m' zp zq)
>>>>>>> 2c6457ef
             => zp -> CT m zp (Cyc t m' zq) -> CT m zp (Cyc t m' zq)
addScalar b ct =
  let CT LSD k l c = toLSD ct
      b' = iterate mulG (scalarCyc $ b * recip l) !! k :: Cyc t m' zp
  in CT LSD k l $ c + (P.const $ reduce $ liftPow b')

-- | Constraint synonym for adding a public value to an encrypted value.
type AddPublicCtx t m m' zp zq =
  (Lift' zp, Reduce (LiftOf zp) zq, m `Divides` m',
   CElt t zp, CElt t (LiftOf zp), ToSDCtx t m' zp zq)

-- | Homomorphically add a public \( R_p \) value to an encrypted
-- value.
addPublic :: forall t m m' zp zq . (AddPublicCtx t m m' zp zq)
          => Cyc t m zp -> CT m zp (Cyc t m' zq) -> CT m zp (Cyc t m' zq)
addPublic b ct = let CT LSD k l c = toLSD ct in
  let linv = scalarCyc $ recip l
      -- multiply public value by appropriate power of g and divide by the
      -- scale, to match the form of the ciphertext
      b' :: Cyc t m zq = reduce $ liftPow $ linv * (iterate mulG b !! k)
  in CT LSD k l $ c + P.const (embed b')

-- | Constraint synonym for multiplying a public value with an encrypted value.
type MulPublicCtx t m m' zp zq =
  (Lift' zp, Reduce (LiftOf zp) zq, Ring zq, m `Divides` m',
   CElt t zp, CElt t (LiftOf zp), CElt t zq)

-- | Homomorphically multiply an encrypted value by a public \( R_p \)
-- value.
mulPublic :: forall t m m' zp zq . (MulPublicCtx t m m' zp zq)
             => Cyc t m zp -> CT m zp (Cyc t m' zq) -> CT m zp (Cyc t m' zq)
mulPublic a (CT enc k l c) =
  let a' = embed (reduce $ liftPow a :: Cyc t m zq)
  in CT enc k l $ (a' *) <$> c

-- | Increment the internal \( g \) exponent without changing the
-- encrypted message.
mulGCT :: (Fact m', CElt t zq)
          => CT m zp (Cyc t m' zq) -> CT m zp (Cyc t m' zq)
mulGCT (CT enc k l c) = CT enc (k+1) l $ mulG <$> c

---------- NumericPrelude instances ----------

instance (Eq zp, m `Divides` m', ToSDCtx t m' zp zq)
         => Additive.C (CT m zp (Cyc t m' zq)) where

  zero = CT LSD 0 one zero

  -- the scales, g-exponents of ciphertexts, and MSD/LSD types must match.
  ct1@(CT enc1 k1 l1 c1) + ct2@(CT enc2 k2 l2 c2)
      -- for simplicity, we don't currently support this. Shouldn't be
      -- too complicated though.
      | l1 /= l2 = error "Cannot add ciphertexts with different scale values"
      | k1 < k2 = iterate mulGCT ct1 !! (k2-k1) + ct2
      | k1 > k2 = ct1 + iterate mulGCT ct2 !! (k1-k2)
      | enc1 == LSD && enc2 == MSD = toMSD ct1 + ct2
      | enc1 == MSD && enc2 == LSD = ct1 + toMSD ct2
      | otherwise = CT enc1 k1 l1 $ c1 + c2

  negate (CT enc k l c) = CT enc k l $ negate <$> c

instance (ToSDCtx t m' zp zq, Additive (CT m zp (Cyc t m' zq)))
  => Ring.C (CT m zp (Cyc t m' zq)) where

  one = CT LSD 0 one one

  -- need at least one ct to be in LSD form
  ct1@(CT MSD _ _ _) * ct2@(CT MSD _ _ _) = toLSD ct1 * ct2

  -- first is in LSD
  (CT LSD k1 l1 c1) * (CT d2 k2 l2 c2) =
    -- mul by g so error maintains invariant: error*g is "round"
    CT d2 (k1+k2+1) (l1*l2) (mulG <$> c1 * c2)

  -- else, second must be in LSD
  ct1 * ct2 = ct2 * ct1

---------- Ring switching ----------

type AbsorbGCtx t m' zp zq =
  (Lift' zp, IntegralDomain zp, Reduce (LiftOf zp) zq, Ring zq,
   Fact m', CElt t (LiftOf zp), CElt t zp, CElt t zq)

-- | "Absorb" the powers of \( g \) associated with the ciphertext, at
-- the cost of some increase in noise. This is usually needed before
-- changing the index of the ciphertext ring.
absorbGFactors :: forall t zp zq m m' . (AbsorbGCtx t m' zp zq)
                  => CT m zp (Cyc t m' zq) -> CT m zp (Cyc t m' zq)
absorbGFactors ct@(CT enc k l c)
  | k == 0 = ct
  | k > 0 = let d :: Cyc t m' zp = iterate divG' one !! k
                rep = adviseCRT $ reduce $ liftPow d
            in CT enc 0 l $ (rep *) <$> c
  | otherwise = error "k < 0 in absorbGFactors"

-- | Embed a ciphertext in \( R' \) encrypting a plaintext in \( R \) to
-- a ciphertext in \( T' \) encrypting a plaintext in \( T \). The target
-- ciphertext ring \( T' \) must contain both the the source ciphertext
-- ring \( R' \) and the target plaintext ring \( T \).
embedCT :: (CElt t zq,
            r `Divides` r', s `Divides` s', r `Divides` s, r' `Divides` s')
           => CT r zp (Cyc t r' zq) -> CT s zp (Cyc t s' zq)
-- We could call absorbGFactors first, insead of error.  Embedding
-- *essentially* maintains the invariant that noise*g is "round."
-- While g'/g can be non-spherical, it only stretches by at most a
-- factor of 2 per new odd prime.  We *cannot* multiply by g, then
-- embed, then divide by g' because the result would not remain in R'.
-- So this is the best we can do.
embedCT (CT d 0 l c) = CT d 0 l (embed <$> c)
embedCT _ = error "embedCT requires 0 factors of g; call aborbGFactors first"

-- | Embed a secret key from a subring into a superring.
embedSK :: (m `Divides` m') => SK (Cyc t m z) -> SK (Cyc t m' z)
embedSK (SK v s) = SK v $ embed s

-- | "Tweaked trace" function for ciphertexts.  Mathematically, the
-- target plaintext ring \( S \) must contain the intersection of the
-- source plaintext ring \( T \) and the target ciphertext ring \( S'
-- \).  Here we make the stricter requirement that \( s = \gcd(s', t)
-- \).
twaceCT :: (CElt t zq, r `Divides` r', s' `Divides` r',
            s ~ (FGCD s' r))
           => CT r zp (Cyc t r' zq) -> CT s zp (Cyc t s' zq)
-- we could call absorbGFactors first, insead of error
twaceCT (CT d 0 l c) = CT d 0 l (twace <$> c)
twaceCT _ = error "twaceCT requires 0 factors of g; call absorbGFactors first"


-- | Constraint synonym for ring tunneling.
type TunnelCtx t e r s e' r' s' z zp zq gad =
  (ExtendLinIdx e r s e' r' s',     -- liftLin
   e' ~ (e * (r' / r)),             -- convenience; implied by prev constraint
   ToSDCtx t r' zp zq,              -- toMSD
   KSHintCtx gad t r' z zq,         -- ksHint
   Reduce z zq,                     -- Reduce on Linear
   Lift zp z,                       -- liftLin
   IntegralDomain zp,               -- absorbGFactors
   CElt t zp,                       -- liftLin
   SwitchCtx gad t s' zq)           -- switch

-- | Homomorphically apply the \( E \)-linear function that maps the
-- elements of the decoding basis of \( R/E \) to the corresponding
-- \( S \)-elements in the input array.
tunnelCT :: forall gad t e r s e' r' s' z zp zq rnd .
  (TunnelCtx t e r s e' r' s' z zp zq gad,
   MonadRandom rnd)
  => Linear t zp e r s
  -> SK (Cyc t s' z)
  -> SK (Cyc t r' z)
  -> TaggedT gad rnd (CT r zp (Cyc t r' zq) -> CT s zp (Cyc t s' zq))
tunnelCT f skout (SK _ sin) = tagT $ (do -- in rnd
  -- generate hints
  let f' = extendLin $ lift f :: Linear t z e' r' s'
      f'q = reduce f' :: Linear t zq e' r' s'
      -- choice of basis here must match coeffs* basis below
      ps = proxy powBasis (Proxy::Proxy e')
      comps = (evalLin f' . (adviseCRT sin *)) <$> ps
  hints :: [Tagged gad [Polynomial (Cyc t s' zq)]] <- CM.mapM (ksHint skout) comps
  return $ hints `deepseq` \ct ->
    let CT MSD 0 s c = toMSD $ absorbGFactors ct
        [c0,c1] = coeffs c
        -- apply E-linear function to constant term c0
        c0' = evalLin f'q c0
        -- apply E-linear function to c1 via key-switching
        -- this basis must match the basis used above to generate the hints
        c1s = coeffsPow c1 :: [Cyc t e' zq]
        -- CJP: don't embed the c1s before decomposing them (inside
        -- switch); instead decompose in smaller ring before
        -- embedding (it matters).
        -- We may need to generalize switch or define an
        -- alternative.
        c1s' = zipWith switch hints (embed <$> c1s)
        c1' = sum c1s'
    in CT MSD 0 s $ P.const c0' + c1')
      \\ lcmDivides (Proxy::Proxy r) (Proxy::Proxy e')<|MERGE_RESOLUTION|>--- conflicted
+++ resolved
@@ -314,16 +314,9 @@
   (Lift' zp, Reduce (LiftOf zp) zq,
    CElt t zp, CElt t (LiftOf zp), ToSDCtx t m' zp zq)
 
-<<<<<<< HEAD
--- | Homomorphically add a public \( \mathbb{Z}_p \) value to an
--- encrypted value.  The ciphertext must not carry any \( g \)
--- factors.
-addScalar :: (AddScalarCtx t m' zp zq)
-=======
 -- | Homomorphically add a public \(\mathbb{Z}_p\) value to an encrypted value.
 addScalar :: forall t m m' zp zq . (AddScalarCtx t m' zp zq)
->>>>>>> 2c6457ef
-             => zp -> CT m zp (Cyc t m' zq) -> CT m zp (Cyc t m' zq)
+          => zp -> CT m zp (Cyc t m' zq) -> CT m zp (Cyc t m' zq)
 addScalar b ct =
   let CT LSD k l c = toLSD ct
       b' = iterate mulG (scalarCyc $ b * recip l) !! k :: Cyc t m' zp
