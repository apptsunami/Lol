<<<<<<< HEAD
{-# LANGUAGE DataKinds           #-}
{-# LANGUAGE NoImplicitPrelude   #-}
{-# LANGUAGE PolyKinds           #-}
{-# LANGUAGE RebindableSyntax    #-}
{-# LANGUAGE ScopedTypeVariables #-}
{-# LANGUAGE TemplateHaskell     #-}

import           Crypto.Lol                           hiding ((^))
import qualified Crypto.Lol                           as Lol
import           Crypto.Lol.Applications.SymmSHE
import qualified Crypto.Lol.Cyclotomic.Tensor.CTensor as C
import           Crypto.Lol.Types.ZqBasic

import Algebra.Ring ((^))

import Math.NumberTheory.Primes.Testing (isPrime)

=======
{-# LANGUAGE
     DataKinds,         -- so we can use GHC.TypeLits
     NoImplicitPrelude, -- an alternate Prelude is imported from Crypto.Lol
     PolyKinds,
     RebindableSyntax,  -- since we use an alternate Prelude, this lets GHC read literals, etc
     ScopedTypeVariables,
     TemplateHaskell    -- provides a simple way to construct cyclotomic indices and prime-power moduli
     #-}

import Crypto.Lol hiding ((^),CT)
import qualified Crypto.Lol as Lol
import Crypto.Lol.Applications.SymmSHE
import Algebra.Ring ((^)) -- easier to use with the TH commands below
>>>>>>> 2c6457ef
import Control.Monad.Random (getRandom)

-- PTIndex must divide CTIndex
type PTIndex = F128

-- Crypto.Lol includes Factored types F1..F512
-- for cyclotomic indices outside this range,
-- we provide a TH wrapper.
-- TH to constuct the cyclotomic index 11648
type CTIndex = $(fType $ 2^7 * 7 * 13)

-- To use crtSet (for example, when ring switching), the plaintext
-- modulus must be a PrimePower (ZPP constraint).  Crypto.Lol exports
-- (via Crypto.Lol.Factored) PP2,PP4,...,PP128, as well as some prime
-- powers for 3,5,7, and 11.  Alternately, an arbitrary prime power
-- p^e can be constructed with the Template Haskell splice $(ppType
-- (p,e)).  For applications that don't use crtSet, the PT modulus can
-- be a TypeLit.
type PTZq = ZqBasic PP8 Int64

-- uses GHC.TypeLits as modulus, and Int64 as underyling
-- representation (needed to use with CT backend).  The modulus
-- doesn't have to be "good", but "good" moduli are faster.
type Zq q = ZqBasic q Int64 -- uses PolyKinds
type CTZq1 = Zq 536937857
type CTZq2 = (CTZq1, Zq 536972801)
type CTZq3 = (CTZq2, Zq 537054337)

-- Tensor backend, either Repa (RT) or C (CT)
type T = C.CT -- can also use RT

type KSGad = TrivGad -- can also use (BaseBGad 2), for example

type PTRing = Cyc T PTIndex PTZq
type CTRing1 = CT PTIndex PTZq (Cyc T CTIndex CTZq1)
type CTRing2 = CT PTIndex PTZq (Cyc T CTIndex CTZq2)
type SKRing = Cyc T CTIndex (LiftOf PTZq)

main :: IO ()
main = do
  plaintext <- getRandom
  sk :: SK SKRing <- genSK (1 :: Double)
  -- encrypt with a single modulus
  ciphertext :: CTRing1 <- encrypt sk plaintext

  let ct1 = 2*ciphertext
      pt1 = decrypt sk ct1
  print $ "Test1: " ++ (show $ 2*plaintext == pt1)

  kswq <- proxyT (keySwitchQuadCirc sk) (Proxy::Proxy (KSGad, CTZq2))
  let ct2 = kswq $ ciphertext*ciphertext
      pt2 = decrypt sk ct2
  -- note: this requires a *LARGE* CT modulus to succeed
  print $ "Test2: " ++ (show $ plaintext*plaintext == pt2)

  -- so we support using *several* small moduli:
  kswq' <- proxyT (keySwitchQuadCirc sk) (Proxy::Proxy (KSGad, CTZq3))
  ciphertext' :: CTRing2 <- encrypt sk plaintext
  let ct3 = kswq' $ ciphertext' * ciphertext'
      -- the CT modulus of ct3 is a ring product, which can't be lifted to a fixed size repr
      -- so use decryptUnrestricted instead
      pt3 = decryptUnrestricted sk ct3
      ct3' = rescaleLinearCT ct3 :: CTRing1
      -- after rescaling, ct3' has a single modulus, so we can use normal decrypt
      pt3' = decrypt sk ct3'
  print $ "Test3: " ++ (show $ (plaintext*plaintext == pt3) && (pt3' == pt3))
<|MERGE_RESOLUTION|>--- conflicted
+++ resolved
@@ -1,4 +1,3 @@
-<<<<<<< HEAD
 {-# LANGUAGE DataKinds           #-}
 {-# LANGUAGE NoImplicitPrelude   #-}
 {-# LANGUAGE PolyKinds           #-}
@@ -14,23 +13,6 @@
 
 import Algebra.Ring ((^))
 
-import Math.NumberTheory.Primes.Testing (isPrime)
-
-=======
-{-# LANGUAGE
-     DataKinds,         -- so we can use GHC.TypeLits
-     NoImplicitPrelude, -- an alternate Prelude is imported from Crypto.Lol
-     PolyKinds,
-     RebindableSyntax,  -- since we use an alternate Prelude, this lets GHC read literals, etc
-     ScopedTypeVariables,
-     TemplateHaskell    -- provides a simple way to construct cyclotomic indices and prime-power moduli
-     #-}
-
-import Crypto.Lol hiding ((^),CT)
-import qualified Crypto.Lol as Lol
-import Crypto.Lol.Applications.SymmSHE
-import Algebra.Ring ((^)) -- easier to use with the TH commands below
->>>>>>> 2c6457ef
 import Control.Monad.Random (getRandom)
 
 -- PTIndex must divide CTIndex
