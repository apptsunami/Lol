name:                lol-apps
-- The package version.  See the Haskell package versioning policy (PVP)
-- for standards guiding when and how versions should be incremented.
-- http://www.haskell.org/haskellwiki/Package_versioning_policy
-- PVP summary:      +-+------- breaking API changes
--                   | | +----- non-breaking API additions
--                   | | | +--- code changes with no API change
version:             0.0.0.1
synopsis:            Lattice-based cryptographic applications using Lol.
homepage:            https://github.com/cpeikert/Lol
Bug-Reports:         https://github.com/cpeikert/Lol/issues
license:             GPL-2
license-file:        LICENSE
author:              Eric Crockett <ecrockett0@gmail.com>, Chris Peikert <cpeikert@alum.mit.edu>
maintainer:          Eric Crockett <ecrockett0@gmail.com>
copyright:           Eric Crockett, Chris Peikert
category:            Crypto
stability:           experimental
build-type:          Simple
extra-source-files:  README, CHANGES.md,
                     benchmarks/SHEBenches.hs,
                     tests/SHETests.hs,
                     utils/Apply.hs,
                     utils/Benchmarks.hs,
                     utils/Gen.hs,
                     utils/Tests.hs,
                     utils/TestTypes.hs,
                     utils/Utils.hs
                     utils/Harness/SHE.hs
cabal-version:       >= 1.10
description:
    This library contains example cryptographic applications built using
    <https://hackage.haskell.org/package/lol Λ ○ λ>  (Lol),
    a general-purpose library for ring-based lattice cryptography.

source-repository head
  type: git
  location: https://github.com/cpeikert/Lol

Flag llvm
  Description:  Compile via LLVM. This produces much better object code,
                but you need to have the LLVM compiler installed.

  Default:      False

Flag opt
  Description: Turn on library optimizations
  Default:     True
  Manual:      False

library
  default-language:   Haskell2010

  if flag(llvm)
    ghc-options: -fllvm -optlo-O3

  -- ghc optimizations
  if flag(opt)
    ghc-options: -O3 -Odph -funbox-strict-fields -fwarn-dodgy-imports
    ghc-options: -fno-liberate-case -funfolding-use-threshold1000 -funfolding-keeness-factor1000

  exposed-modules:
    Crypto.Lol.Applications.SymmSHE

  build-depends:
    base==4.8.*,
    deepseq >= 1.4.1.1 && <1.5,
<<<<<<< HEAD
    lol >= 0.3 && < 0.4,
=======
    lol >= 0.2.0.0,
>>>>>>> 147ea1fb
    MonadRandom >= 0.2 && < 0.5,
    numeric-prelude >= 0.4.2 && < 0.5

test-suite test-apps
  type:               exitcode-stdio-1.0
  hs-source-dirs:     tests,utils
  default-language:   Haskell2010
  main-is:            Main.hs

  ghc-options: -threaded -rtsopts

  build-depends:
    base,
    constraints,
    deepseq,
    DRBG,
    lol,
    lol-apps,
    MonadRandom,
    mtl,
    QuickCheck >= 2.8 && < 2.9,
    random,
    repa,
    singletons,
    test-framework >= 0.8 && < 0.9,
    test-framework-quickcheck2 >= 0.3 && < 0.4,
    vector

Benchmark bench-apps
  type:               exitcode-stdio-1.0
  hs-source-dirs:     benchmarks,utils
  default-language:   Haskell2010
  main-is:            Main.hs

--  if flag(llvm)
--    ghc-options: -fllvm -optlo-O3
  ghc-options: -threaded -rtsopts
--  ghc-options: -O2 -Odph -funbox-strict-fields -fwarn-dodgy-imports -rtsopts
--  ghc-options: -fno-liberate-case -funfolding-use-threshold1000 -funfolding-keeness-factor1000

  build-depends:
    base,
    criterion,
    deepseq,
    DRBG,
    lol,
    lol-apps,
    MonadRandom,
    mtl,
    singletons,
    transformers,
    vector,
    repa
<|MERGE_RESOLUTION|>--- conflicted
+++ resolved
@@ -65,11 +65,7 @@
   build-depends:
     base==4.8.*,
     deepseq >= 1.4.1.1 && <1.5,
-<<<<<<< HEAD
-    lol >= 0.3 && < 0.4,
-=======
     lol >= 0.2.0.0,
->>>>>>> 147ea1fb
     MonadRandom >= 0.2 && < 0.5,
     numeric-prelude >= 0.4.2 && < 0.5
 
