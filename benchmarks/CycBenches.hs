{-# LANGUAGE ConstraintKinds, NoImplicitPrelude, RebindableSyntax, FlexibleContexts, RankNTypes,
             DataKinds, TypeOperators, TypeFamilies, PolyKinds, KindSignatures #-}


module CycBenches (cycBenches) where

import Control.Applicative
import Control.Monad.Random

import Crypto.Lol

import Criterion
import Utils

cycBenches :: (MonadRandom rnd) => rnd Benchmark
cycBenches = bgroupRnd "Cyc"
<<<<<<< HEAD
  [bgroupRnd "CRT + *" $ groupC $ wrap2Arg bench_mulPow,
   bgroupRnd "*" $ groupC $ wrap2Arg bench_mul,
   bgroupRnd "crt" $ groupC $ wrap1Arg bench_crt,
   bgroupRnd "crtInv" $ groupC $ wrap1Arg bench_crtInv]
   -- sanity checks
   --bgroupRnd "^2" $ groupC $ wrap1Arg bench_sq,             -- should take same as bench_mul
   --bgroupRnd "id2" $ groupC $ wrap1Arg bench_advisePowPow,] -- should take a few nanoseconds: this is a no-op

-- convert both arguments to CRT basis, then multiply them coefficient-wise
=======
  [--bgroupRnd "CRT + *" $ groupC $ wrap2Arg bench_mulPow,
   --bgroupRnd "*" $ groupC $ wrap2Arg bench_mul,
   --bgroupRnd "id1" $ groupC $ wrap1Arg bench_adviseCRT,
   --bgroupRnd "id2" $ groupC $ wrap1Arg bench_advisePowPow,
   bgroupRnd "crt" $ groupC $ wrap1Arg bench_advisePowCRT
  --,bgroupRnd "crtInv" $ groupC $ wrap1Arg bench_advisePow
  ]

>>>>>>> f2a5d2d1
bench_mulPow :: (CElt t r, Fact m) => Cyc t m r -> Cyc t m r -> Benchmarkable
bench_mulPow a b = 
  let a' = advisePow a
      b' = advisePow b
  in nf (a' *) b'

-- no CRT conversion, just coefficient-wise multiplication
bench_mul :: (CElt t r, Fact m) => Cyc t m r -> Cyc t m r -> Benchmarkable
bench_mul a b = 
  let a' = adviseCRT a
      b' = adviseCRT b
  in nf (a *) b

-- convert input from Pow basis to CRT basis
bench_crt :: (CElt t r, Fact m) => Cyc t m r -> Benchmarkable
bench_crt x = let y = advisePow x in nf adviseCRT y

-- convert input from CRT basis to Pow basis
bench_crtInv :: (CElt t r, Fact m) => Cyc t m r -> Benchmarkable
bench_crtInv x = let y = adviseCRT x in nf advisePow y

{-
-- sanity check: this test should take the same amount of time as bench_mul
-- if it takes less, then random element generation is being counted!
bench_sq :: (CElt t r, Fact m) => Cyc t m r -> Benchmarkable
bench_sq a = nf (a *) a

-- sanity check: this should be a no-op
bench_advisePowPow :: (CElt t r, Fact m) => Cyc t m r -> Benchmarkable
bench_advisePowPow x = let y = advisePow x in nf advisePow y
-}


type BasicCtx t m r = (CElt t r, Fact m)

wrap1Arg :: (BasicCtx t m r, MonadRandom rnd) 
  => (Cyc t m r -> Benchmarkable) -> Proxy t -> Proxy '(m,r) -> String -> rnd Benchmark
wrap1Arg f _ _ str = (bench str) <$> (genArgs f)

wrap2Arg :: (BasicCtx t m r, MonadRandom rnd) 
  => (Cyc t m r -> Cyc t m r -> Benchmarkable) -> Proxy t -> Proxy '(m,r) -> String -> rnd Benchmark
wrap2Arg f _ _ str = (bench str) <$> (genArgs f)

groupC :: (MonadRandom rnd) =>
  (forall t m r . 
       (BasicCtx t m r) 
       => Proxy t 
          -> Proxy '(m,r)
          -> String
          -> rnd Benchmark)
  -> [rnd Benchmark]
groupC f =
  [--bgroupRnd "Cyc CT" $ groupMR (f (Proxy::Proxy CT))]
   bgroupRnd "Cyc RT" $ groupMR (f (Proxy::Proxy RT))]

data a ** b

type family Zq (a :: k) :: * where
  Zq (a ** b) = (Zq a, Zq b)
  Zq q = (ZqBasic q Int64)


groupMR :: (MonadRandom rnd) =>
  (forall m r . (CElt CT r, CElt RT r, Fact m) => Proxy '(m, r) -> String -> rnd Benchmark) 
  -> [rnd Benchmark]
groupMR f = 
  [f (Proxy::Proxy '(F128, Zq 257)) "F128/Q257",
   f (Proxy::Proxy '(PToF Prime281, Zq 563)) "F281/Q563",
   f (Proxy::Proxy '(F32 * F9, Zq 512)) "F288/Q512",
   f (Proxy::Proxy '(F32 * F9, Zq 577)) "F288/Q577",
   f (Proxy::Proxy '(F32 * F9, Zq (577 ** 1153))) "F288/Q577*1153",
   f (Proxy::Proxy '(F32 * F9, Zq (577 ** 1153 ** 2017))) "F288/Q577*1153*2017",
   f (Proxy::Proxy '(F32 * F9, Zq (577 ** 1153 ** 2017 ** 2593))) "F288/Q577*1153*2017*2593",
   f (Proxy::Proxy '(F32 * F9, Zq (577 ** 1153 ** 2017 ** 2593 ** 3169))) "F288/Q577*1153*2017*2593*3619",
   f (Proxy::Proxy '(F32 * F9, Zq (577 ** 1153 ** 2017 ** 2593 ** 3169 ** 3457))) "F288/Q577*1153*2017*2593*3619*3457",
   f (Proxy::Proxy '(F32 * F9, Zq (577 ** 1153 ** 2017 ** 2593 ** 3169 ** 3457 ** 6337))) "F288/Q577*1153*2017*2593*3619*3457*6337",
   f (Proxy::Proxy '(F32 * F9, Zq (577 ** 1153 ** 2017 ** 2593 ** 3169 ** 3457 ** 6337 ** 7489))) "F288/Q577*1153*2017*2593*3619*3457*6337*7489"]
   f (Proxy::Proxy '(F32 * F9 * F25, Zq 14401)) "F7200/Q14401"]<|MERGE_RESOLUTION|>--- conflicted
+++ resolved
@@ -14,7 +14,6 @@
 
 cycBenches :: (MonadRandom rnd) => rnd Benchmark
 cycBenches = bgroupRnd "Cyc"
-<<<<<<< HEAD
   [bgroupRnd "CRT + *" $ groupC $ wrap2Arg bench_mulPow,
    bgroupRnd "*" $ groupC $ wrap2Arg bench_mul,
    bgroupRnd "crt" $ groupC $ wrap1Arg bench_crt,
@@ -24,16 +23,6 @@
    --bgroupRnd "id2" $ groupC $ wrap1Arg bench_advisePowPow,] -- should take a few nanoseconds: this is a no-op
 
 -- convert both arguments to CRT basis, then multiply them coefficient-wise
-=======
-  [--bgroupRnd "CRT + *" $ groupC $ wrap2Arg bench_mulPow,
-   --bgroupRnd "*" $ groupC $ wrap2Arg bench_mul,
-   --bgroupRnd "id1" $ groupC $ wrap1Arg bench_adviseCRT,
-   --bgroupRnd "id2" $ groupC $ wrap1Arg bench_advisePowPow,
-   bgroupRnd "crt" $ groupC $ wrap1Arg bench_advisePowCRT
-  --,bgroupRnd "crtInv" $ groupC $ wrap1Arg bench_advisePow
-  ]
-
->>>>>>> f2a5d2d1
 bench_mulPow :: (CElt t r, Fact m) => Cyc t m r -> Cyc t m r -> Benchmarkable
 bench_mulPow a b = 
   let a' = advisePow a
