--- conflicted
+++ resolved
@@ -21,7 +21,6 @@
 
 cycBenches :: (MonadRandom rnd) => rnd Benchmark
 cycBenches = bgroupRnd "Cyc"
-<<<<<<< HEAD
   [bgroupRnd "*"       $ benchBasic $ wrapCyc bench_mul,
    bgroupRnd "crt"     $ benchBasic $ wrapCyc bench_crt,
    bgroupRnd "crtInv"  $ benchBasic $ wrapCyc bench_crtInv,
@@ -32,24 +31,6 @@
    bgroupRnd "error"   $ benchError $ wrapError $ bench_errRounded 0.1,
    bgroupRnd "twace"   $ benchTwoIdx $ wrapTwace bench_twacePow,
    bgroupRnd "embed"   $ benchTwoIdx $ wrapEmbed bench_embedPow
-=======
-{-
-             [
-              wrapCyc bench_mul $ (Proxy::Proxy '(RT,F288,Zq 577)) 
-             ]
--}
-  [--bgroupRnd "CRT + *" $ benchBasic $ wrapCyc bench_mulPow,
-   bgroupRnd "*"       $ benchBasic $ wrapCyc bench_mul
-   --bgroupRnd "crt"     $ benchBasic $ wrapCyc bench_crt,
-   --bgroupRnd "crtInv"  $ benchBasic $ wrapCyc bench_crtInv,
-   --bgroupRnd "l"       $ benchBasic $ wrapCyc bench_l,
-   --bgroupRnd "*g Pow"  $ benchBasic $ wrapCyc bench_mulgPow,
-   --bgroupRnd "*g CRT"  $ benchBasic $ wrapCyc bench_mulgCRT,
-   --bgroupRnd "lift"    $ benchLift  $ wrapCyc bench_liftPow,
-   --bgroupRnd "error"   $ benchError $ wrapError $ bench_errRounded 0.1,
-   --bgroupRnd "twace"   $ benchTwoIdx $ wrapTwace bench_twacePow,
-   --bgroupRnd "embed"   $ benchTwoIdx $ wrapEmbed bench_embedPow
->>>>>>> 385d9b27
    -- sanity checks
    --, bgroupRnd "^2" $ groupC $ wrap1Arg bench_sq,             -- should take same as bench_mul
    --, bgroupRnd "id2" $ groupC $ wrap1Arg bench_advisePowPow -- should take a few nanoseconds: this is a no-op
