{-# LANGUAGE DataKinds, FlexibleContexts, 
             NoImplicitPrelude, RebindableSyntax, 
             ScopedTypeVariables, TypeFamilies, 
             TypeOperators, UndecidableInstances #-}

module CycBenches (cycBenches) where

import Benchmarks
import Harness.Cyc
import Utils

import Control.Monad.Random

import Crypto.Lol
import Crypto.Lol.Types.Random
import Crypto.Random.DRBG

import Data.Singletons
import Data.Promotion.Prelude.List
import Data.Promotion.Prelude.Eq
import Data.Singletons.TypeRepStar

cycBenches :: (MonadRandom m) => m Benchmark
cycBenches = benchGroup "Cyc" [
  benchGroup "*"      $ applyBasic (Proxy::Proxy AllParams) $ hideArgs bench_mul,
  benchGroup "crt"    $ applyBasic (Proxy::Proxy AllParams) $ hideArgs bench_crt,
  benchGroup "crtInv" $ applyBasic (Proxy::Proxy AllParams) $ hideArgs bench_crtInv,
  benchGroup "l"      $ applyBasic (Proxy::Proxy AllParams) $ hideArgs bench_l,
  benchGroup "*g Pow" $ applyBasic (Proxy::Proxy AllParams) $ hideArgs bench_mulgPow,
  benchGroup "*g CRT" $ applyBasic (Proxy::Proxy AllParams) $ hideArgs bench_mulgCRT,
  benchGroup "lift"   $ applyLift  (Proxy::Proxy LiftParams) $ hideArgs bench_liftPow,
  benchGroup "error"  $ applyError (Proxy::Proxy ErrorParams) $ hideArgs $ bench_errRounded 0.1,
  benchGroup "twace"  $ applyTwoIdx (Proxy::Proxy TwoIdxParams) $ hideArgs bench_twacePow,
  benchGroup "embed"  $ applyTwoIdx (Proxy::Proxy TwoIdxParams) $ hideArgs bench_embedPow
  ]

-- no CRT conversion, just coefficient-wise multiplication
bench_mul :: (BasicCtx t m r) => Cyc t m r -> Cyc t m r -> Bench '(t,m,r)
bench_mul a b = 
  let a' = adviseCRT a
      b' = adviseCRT b
<<<<<<< HEAD
  in nf (a' *) b'
{-# SPECIALIZE bench_mul :: Cyc RT F288 (ZqBasic 577 Int64) -> Cyc RT F288 (ZqBasic 577 Int64) -> NFValue #-}
=======
  in bench (a' *) b'
>>>>>>> 8855ffb4

-- convert input from Pow basis to CRT basis
bench_crt :: (BasicCtx t m r) => Cyc t m r -> Bench '(t,m,r)
bench_crt x = let y = advisePow x in bench adviseCRT y

-- convert input from CRT basis to Pow basis
bench_crtInv :: (BasicCtx t m r) => Cyc t m r -> Bench '(t,m,r)
bench_crtInv x = let y = adviseCRT x in bench advisePow y

-- convert input from Dec basis to Pow basis
bench_l :: (BasicCtx t m r) => Cyc t m r -> Bench '(t,m,r)
bench_l x = let y = adviseDec x in bench advisePow y

-- lift an element in the Pow basis
bench_liftPow :: forall t m r . (LiftCtx t m r) => Cyc t m r -> Bench '(t,m,r)
bench_liftPow x = let y = advisePow x in bench (liftCyc Pow :: Cyc t m r -> Cyc t m (LiftOf r)) y

-- multiply by g when input is in Pow basis
bench_mulgPow :: (BasicCtx t m r) => Cyc t m r -> Bench '(t,m,r)
bench_mulgPow x = let y = advisePow x in bench mulG y

-- multiply by g when input is in CRT basis
bench_mulgCRT :: (BasicCtx t m r) => Cyc t m r -> Bench '(t,m,r)
bench_mulgCRT x = let y = adviseCRT x in bench mulG y

-- generate a rounded error term
bench_errRounded :: forall t m r gen . (ErrorCtx t m r gen) 
  => Double -> Bench '(t,m,r,gen)
bench_errRounded v = benchIO $ do
  gen <- newGenIO
  return $ evalRand (errorRounded v :: Rand (CryptoRand gen) (Cyc t m (LiftOf r))) gen

bench_twacePow :: forall t m m' r . (TwoIdxCtx t m m' r) 
  => Cyc t m' r -> Bench '(t,m,m',r)
bench_twacePow x = 
  let y = advisePow x 
  in bench (twace :: Cyc t m' r -> Cyc t m r) y

bench_embedPow :: forall t m m' r . (TwoIdxCtx t m m' r) 
  => Cyc t m r -> Bench '(t,m,m',r)
bench_embedPow x = 
  let y = advisePow x 
  in bench (embed :: Cyc t m r -> Cyc t m' r) y

type Tensors = '[{-CT,-}RT]
type MM'RCombos = 
  '[ --'(F4, F128, Zq 257),
     --'(F1, PToF Prime281, Zq 563),
     --'(F12, F32 * F9, Zq 512),
     '(F12, F32 * F9, Zq 577)
     --'(F12, F32 * F9, Zq (577 ** 1153)),
     --'(F12, F32 * F9, Zq (577 ** 1153 ** 2017))
     --'(F12, F32 * F9, Zq (577 ** 1153 ** 2017 ** 2593))
     --'(F12, F32 * F9, Zq (577 ** 1153 ** 2017 ** 2593 ** 3169)),
     --'(F12, F32 * F9, Zq (577 ** 1153 ** 2017 ** 2593 ** 3169 ** 3457)),
     --'(F12, F32 * F9, Zq (577 ** 1153 ** 2017 ** 2593 ** 3169 ** 3457 ** 6337)),
     --'(F12, F32 * F9, Zq (577 ** 1153 ** 2017 ** 2593 ** 3169 ** 3457 ** 6337 ** 7489)),
     --'(F12, F32 * F9 * F25, Zq 14401)
    ]

-- EAC: must be careful where we use Nub: apparently TypeRepStar doesn't work well with the Tensor constructors
type AllParams = ( '(,) <$> Tensors) <*> (Nub (Map RemoveM MM'RCombos))
type LiftParams = ( '(,) <$> Tensors) <*> (Nub (Filter Liftable (Map RemoveM MM'RCombos)))
type TwoIdxParams = ( '(,) <$> Tensors) <*> MM'RCombos

type ErrorParams = ( '(,) <$> '[HashDRBG]) <*> LiftParams

data Liftable :: TyFun (Factored, *) Bool -> *
type instance Apply Liftable '(m',r) = Int64 :== (LiftOf r)

data RemoveM :: TyFun (Factored, Factored, *) (Factored, *) -> *
type instance Apply RemoveM '(m,m',r) = '(m',r)

<|MERGE_RESOLUTION|>--- conflicted
+++ resolved
@@ -39,12 +39,7 @@
 bench_mul a b = 
   let a' = adviseCRT a
       b' = adviseCRT b
-<<<<<<< HEAD
-  in nf (a' *) b'
-{-# SPECIALIZE bench_mul :: Cyc RT F288 (ZqBasic 577 Int64) -> Cyc RT F288 (ZqBasic 577 Int64) -> NFValue #-}
-=======
   in bench (a' *) b'
->>>>>>> 8855ffb4
 
 -- convert input from Pow basis to CRT basis
 bench_crt :: (BasicCtx t m r) => Cyc t m r -> Bench '(t,m,r)
@@ -89,22 +84,21 @@
   let y = advisePow x 
   in bench (embed :: Cyc t m r -> Cyc t m' r) y
 
-type Tensors = '[{-CT,-}RT]
+type Tensors = '[CT,RT]
 type MM'RCombos = 
-  '[ --'(F4, F128, Zq 257),
-     --'(F1, PToF Prime281, Zq 563),
-     --'(F12, F32 * F9, Zq 512),
-     '(F12, F32 * F9, Zq 577)
-     --'(F12, F32 * F9, Zq (577 ** 1153)),
-     --'(F12, F32 * F9, Zq (577 ** 1153 ** 2017))
-     --'(F12, F32 * F9, Zq (577 ** 1153 ** 2017 ** 2593))
-     --'(F12, F32 * F9, Zq (577 ** 1153 ** 2017 ** 2593 ** 3169)),
-     --'(F12, F32 * F9, Zq (577 ** 1153 ** 2017 ** 2593 ** 3169 ** 3457)),
-     --'(F12, F32 * F9, Zq (577 ** 1153 ** 2017 ** 2593 ** 3169 ** 3457 ** 6337)),
-     --'(F12, F32 * F9, Zq (577 ** 1153 ** 2017 ** 2593 ** 3169 ** 3457 ** 6337 ** 7489)),
-     --'(F12, F32 * F9 * F25, Zq 14401)
+  '[ '(F4, F128, Zq 257),
+     '(F1, PToF Prime281, Zq 563),
+     '(F12, F32 * F9, Zq 512),
+     '(F12, F32 * F9, Zq 577),
+     '(F12, F32 * F9, Zq (577 ** 1153)),
+     '(F12, F32 * F9, Zq (577 ** 1153 ** 2017)),
+     '(F12, F32 * F9, Zq (577 ** 1153 ** 2017 ** 2593)),
+     '(F12, F32 * F9, Zq (577 ** 1153 ** 2017 ** 2593 ** 3169)),
+     '(F12, F32 * F9, Zq (577 ** 1153 ** 2017 ** 2593 ** 3169 ** 3457)),
+     '(F12, F32 * F9, Zq (577 ** 1153 ** 2017 ** 2593 ** 3169 ** 3457 ** 6337)),
+     '(F12, F32 * F9, Zq (577 ** 1153 ** 2017 ** 2593 ** 3169 ** 3457 ** 6337 ** 7489)),
+     '(F12, F32 * F9 * F25, Zq 14401)
     ]
-
 -- EAC: must be careful where we use Nub: apparently TypeRepStar doesn't work well with the Tensor constructors
 type AllParams = ( '(,) <$> Tensors) <*> (Nub (Map RemoveM MM'RCombos))
 type LiftParams = ( '(,) <$> Tensors) <*> (Nub (Filter Liftable (Map RemoveM MM'RCombos)))
