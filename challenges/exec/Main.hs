--- conflicted
+++ resolved
@@ -4,20 +4,12 @@
 
 module Main where
 
-<<<<<<< HEAD
-import Control.Monad
-=======
 import Control.Monad         (when)
->>>>>>> 377d5aed
 import Data.Time.Clock.POSIX
 import Options
 
 import System.Console.ANSI
-<<<<<<< HEAD
-import System.Directory
-=======
 import System.Exit
->>>>>>> 377d5aed
 import System.IO
 
 import Beacon
