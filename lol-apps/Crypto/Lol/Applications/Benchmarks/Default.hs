{-|
Module      : Crypto.Lol.Applications.Benchmarks.Default
Description : Default benchmarks for lol-apps.
Copyright   : (c) Eric Crockett, 2011-2017
                  Chris Peikert, 2011-2017
License     : GPL-3
Maintainer  : ecrockett0@gmail.com
Stability   : experimental
Portability : POSIX

Mostly-monomorphized benchmarks for lol-apps.
-}

{-# LANGUAGE DataKinds             #-}
{-# LANGUAGE FlexibleContexts      #-}
{-# LANGUAGE PartialTypeSignatures #-}
{-# LANGUAGE PolyKinds             #-}
{-# LANGUAGE ScopedTypeVariables   #-}
{-# LANGUAGE TypeFamilies          #-}
{-# LANGUAGE TypeOperators         #-}

{-# OPTIONS_GHC -fno-warn-partial-type-signatures #-}

module Crypto.Lol.Applications.Benchmarks.Default
 (defaultSHEBenches) where

import Control.Monad.Random

import Crypto.Lol
import Crypto.Lol.Applications.Benchmarks.SHEBenches
import Crypto.Lol.Applications.SymmSHE
import Crypto.Lol.Benchmarks (bgroup)

defaultSHEBenches :: _ => Proxy t -> Proxy gad -> Proxy gen -> [rnd Benchmark]
defaultSHEBenches pt pgad pgen  = [
  bgroup "SHE" $ ($ pt) <$>
    [sheBenches (Proxy::Proxy '(F16, F1024, Zq 8,  Zq 1017857)) pgen,
     sheBenches (Proxy::Proxy '(F16, F2048, Zq 16, Zq 1017857)) pgen],
  bgroup "Dec" $ ($ pt) <$>
    [decBenches (Proxy::Proxy '(F16, F1024, Zq 8,  Zq 1017857)),
     decBenches (Proxy::Proxy '(F16, F2048, Zq 16, Zq 1017857))],
  bgroup "Rescale" $ ($ pt) <$>
    [rescaleBenches (Proxy::Proxy '(F32, F2048,      Zq 16, Zq 1017857, Zq (1017857 ** 1032193))) pgad,
     rescaleBenches (Proxy::Proxy '(F32, F64*F9*F25, Zq 16, Zq 1008001, Zq (1008001 ** 1065601))) pgad],
  bgroup "KeySwitch" $ ($ pt) <$>
    [keySwitchBenches (Proxy::Proxy '(F32, F2048,      Zq 16, Zq (1017857 ** 1032193))) pgad,
     keySwitchBenches (Proxy::Proxy '(F32, F64*F9*F25, Zq 16, Zq (1008001 ** 1065601))) pgad],
  bgroup "Tunnel" $ ($ pt) <$>
    [tunnelBenches {- H0 -> H1 -} (Proxy::Proxy '(F128,
                                                  F128 * F7 * F13,
                                                  F64 * F7, F64 * F7 * F13,
                                                  Zq PP32,
                                                  Zq 3144961)) pgad,
     tunnelBenches {- H1 -> H2 -} (Proxy::Proxy '(F64 * F7,
                                                  F64 * F7 * F13,
                                                  F32 * F7 * F13,
                                                  F32 * F7 * F13,
                                                  Zq PP32,
                                                  Zq 3144961)) pgad,
     tunnelBenches {- H2 -> H3 -} (Proxy::Proxy '(F32 * F7 * F13,
                                                  F32 * F7 * F13,
                                                  F8 * F5 * F7 * F13,
                                                  F8 * F5 * F7 *F13,
                                                  Zq PP32,
                                                  Zq 3144961)) pgad,
     tunnelBenches {- H3 -> H4 -} (Proxy::Proxy '(F8 * F5 * F7 * F13,
                                                  F8 * F5 * F7 *F13,
                                                  F4 * F3 * F5 * F7 * F13,
                                                  F4 * F3 * F5 * F7 * F13,
                                                  Zq PP32,
                                                  Zq 3144961)) pgad,
     tunnelBenches {- H4 -> H5 -} (Proxy::Proxy '(F4 * F3 * F5 * F7 * F13,
                                                  F4 * F3 * F5 * F7 *F13,
                                                  F9 * F5 * F7 * F13,
                                                  F9 * F5 * F7 * F13,
                                                  Zq PP32,
                                                  Zq 3144961)) pgad]]

<<<<<<< HEAD
defaultKHPRFBenches :: forall t gad rnd . (_) => Proxy t -> Proxy gad -> rnd Benchmark
defaultKHPRFBenches pt _ = bgroup "KHPRF Table"
  [bgroup "left/KHPRF"     $ benches' leftSpineTree,
   bgroup "balanced/KHPRF" $ benches' balancedTree,
   bgroup "right/KHPRF"    $ benches' rightSpineTree]
  where
    benches' = khPRFBenches 5 pt (Proxy::Proxy F128) (Proxy::Proxy '(Zq 8, Zq 2, gad))
=======

-- EAC: is there a simple way to parameterize the variance?
-- generates a secret key with scaled variance 1.0
instance (GenSKCtx t m' z Double) => Random (SK (Cyc t m' z)) where
  random = runRand $ genSK (1 :: Double)
  randomR = error "randomR not defined for SK"
>>>>>>> 6024dce9
<|MERGE_RESOLUTION|>--- conflicted
+++ resolved
@@ -74,21 +74,4 @@
                                                   F9 * F5 * F7 * F13,
                                                   F9 * F5 * F7 * F13,
                                                   Zq PP32,
-                                                  Zq 3144961)) pgad]]
-
-<<<<<<< HEAD
-defaultKHPRFBenches :: forall t gad rnd . (_) => Proxy t -> Proxy gad -> rnd Benchmark
-defaultKHPRFBenches pt _ = bgroup "KHPRF Table"
-  [bgroup "left/KHPRF"     $ benches' leftSpineTree,
-   bgroup "balanced/KHPRF" $ benches' balancedTree,
-   bgroup "right/KHPRF"    $ benches' rightSpineTree]
-  where
-    benches' = khPRFBenches 5 pt (Proxy::Proxy F128) (Proxy::Proxy '(Zq 8, Zq 2, gad))
-=======
-
--- EAC: is there a simple way to parameterize the variance?
--- generates a secret key with scaled variance 1.0
-instance (GenSKCtx t m' z Double) => Random (SK (Cyc t m' z)) where
-  random = runRand $ genSK (1 :: Double)
-  randomR = error "randomR not defined for SK"
->>>>>>> 6024dce9
+                                                  Zq 3144961)) pgad]]