--- conflicted
+++ resolved
@@ -21,28 +21,17 @@
 
 {-# OPTIONS_GHC -fno-warn-partial-type-signatures #-}
 
-<<<<<<< HEAD
 module Crypto.Lol.Applications.Benchmarks.Default
  ( defaultSHEBenches
  , defaultKHPRFBenches
  ) where
-=======
-module Crypto.Lol.Applications.Benchmarks.Default (defaultSHEBenches) where
->>>>>>> 35dc74a4
 
 import Control.Monad.Random
 
 import Crypto.Lol
-<<<<<<< HEAD
-import Crypto.Lol.Benchmarks
-import Crypto.Lol.Applications.SymmSHE
 import Crypto.Lol.Applications.Benchmarks.SHEBenches
 import Crypto.Lol.Applications.Benchmarks.KHPRFBenches
-=======
-import Crypto.Lol.Applications.Benchmarks.SHEBenches
-import Crypto.Lol.Applications.SymmSHE
 import Crypto.Lol.Benchmarks (bgroup, Benchmark, Zq, type (**))
->>>>>>> 35dc74a4
 
 defaultSHEBenches :: forall t gad gen rnd . (MonadRandom rnd, _)
                   => Proxy t -> Proxy gad -> Proxy gen -> rnd [Benchmark]
@@ -88,19 +77,8 @@
                                                   F9 * F5 * F7 * F13,
                                                   F9 * F5 * F7 * F13,
                                                   Zq PP32,
-<<<<<<< HEAD
-                                                  Zq 3144961)) pgad]]
+                                                  Zq 3144961))]]
 
 
-defaultKHPRFBenches :: _ => Proxy t -> Proxy gad -> [rnd Benchmark]
-defaultKHPRFBenches pt pgad = [khprfBenches pt pgad]
-
-
--- EAC: is there a simple way to parameterize the variance?
--- generates a secret key with scaled variance 1.0
-instance (GenSKCtx t m' z Double) => Random (SK (Cyc t m' z)) where
-  random = runRand $ genSK (1 :: Double)
-  randomR = error "randomR not defined for SK"
-=======
-                                                  Zq 3144961))]]
->>>>>>> 35dc74a4
+defaultKHPRFBenches :: _ => Proxy t -> Proxy gad -> rnd [Benchmark]
+defaultKHPRFBenches pt pgad = sequence [khprfBenches pt pgad]