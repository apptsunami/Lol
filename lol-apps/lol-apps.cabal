--- conflicted
+++ resolved
@@ -74,16 +74,14 @@
     Crypto.Lol.Applications.Examples.SymmSHE
 
   build-depends:
-<<<<<<< HEAD
+    DRBG < 0.6,
+    MonadRandom >= 0.2 && < 0.6,
     base >= 4.9 && < 4.10,
     containers < 0.6,
-    criterion >= 1.1.4.0,
     crypto-api < 0.14,
     deepseq >= 1.4.1.1 && < 1.5,
-    DRBG < 0.6,
     filepath < 1.5,
     lol >= 0.7.0.0 && < 0.8,
-    MonadRandom >= 0.2 && < 0.6,
     mtl < 2.3,
     numeric-prelude >= 0.4.2 && < 0.5,
     options < 1.3,
@@ -92,44 +90,5 @@
     singletons < 2.3,
     split < 0.3,
     test-framework < 0.9,
-    time < 1.9
-
-Benchmark bench-lol-apps
-  type:             exitcode-stdio-1.0
-  default-language: Haskell2010
-  main-is:          Crypto/Lol/Applications/Benchmarks/KHPRFBenches.hs
-  ghc-options:      -main-is Crypto.Lol.Applications.Benchmarks.KHPRFBenches
-
-  ghc-options: -O2
-
-  other-modules:
-    Crypto.Lol.Applications.KeyHomomorphicPRF
-
-  build-depends:
-    base >= 4.9 && < 4.10,
-    criterion >= 1.1.4.0,
-    lol >= 0.7.0.0 && < 0.8,
-    MonadRandom >= 0.2 && < 0.6,
-    mtl < 2.3,
-    numeric-prelude >= 0.4.2 && < 0.5,
-    singletons < 2.3
-=======
-                DRBG < 0.6,
-                MonadRandom >= 0.2 && < 0.6,
-                base >= 4.9 && < 4.10,
-                containers < 0.6,
-                crypto-api < 0.14,
-                deepseq >= 1.4.1.1 && < 1.5,
-                filepath < 1.5,
-                lol >= 0.7.0.0 && < 0.8,
-                mtl < 2.3,
-                numeric-prelude >= 0.4.2 && < 0.5,
-                options < 1.3,
-                protocol-buffers < 2.5,
-                protocol-buffers-descriptor < 2.5,
-                singletons < 2.3,
-                split < 0.3,
-                test-framework < 0.9,
-                time < 1.9,
-                QuickCheck < 3.0
->>>>>>> 35dc74a4
+    time < 1.9,
+    QuickCheck < 3.0