--- conflicted
+++ resolved
@@ -26,11 +26,6 @@
 main = do
   let o = (defaultTableOpts Nothing)
       pct = Proxy::Proxy CT
-<<<<<<< HEAD
-  bs <- sequence $
-          defaultSHEBenches pct (Proxy::Proxy TrivGad) (Proxy::Proxy HashDRBG) ++
-          defaultKHPRFBenches pct (Proxy::Proxy (BaseBGad 2))
-=======
-  bs <- defaultSHEBenches pct (Proxy::Proxy TrivGad) (Proxy::Proxy HashDRBG)
->>>>>>> 35dc74a4
-  mapM_ (prettyBenchesTable o) bs+  sheBenches <- defaultSHEBenches pct (Proxy::Proxy TrivGad) (Proxy::Proxy HashDRBG)
+  khprfBenches <- defaultKHPRFBenches pct (Proxy::Proxy (BaseBGad 2))
+  mapM_ (prettyBenchesTable o) (sheBenches ++ khprfBenches)