--- conflicted
+++ resolved
@@ -157,11 +157,7 @@
 zvToCT' :: forall m r . (Storable r) => IZipVector m r -> CT' m r
 zvToCT' v = coerce (convert $ unIZipVector v :: Vector r)
 
-<<<<<<< HEAD
 wrap :: (Storable s, Storable r) => (CT' l s -> CT' m r) -> (CT l s -> CT m r)
-=======
-wrap :: (Storable r) => (CT' l r -> CT' m r) -> (CT l r -> CT m r)
->>>>>>> d60b5881
 {-# INLINABLE wrap #-}
 wrap f (CT v) = CT $ f v
 wrap f (ZV v) = CT $ f $ zvToCT' v
