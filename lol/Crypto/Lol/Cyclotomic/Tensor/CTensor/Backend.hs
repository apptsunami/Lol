{-# LANGUAGE ConstraintKinds, FlexibleContexts, FlexibleInstances, MultiParamTypeClasses, 
             PolyKinds, ScopedTypeVariables, TypeFamilies, UndecidableInstances #-}

module Crypto.Lol.Cyclotomic.Tensor.CTensor.Backend
(Dispatch
,dcrt
,dcrtinv
,dgaussdec
,dl
,dlinv
,dnorm
,dmulgpow
,dmulgdec
,dginvpow
,dginvdec
,dmul
,marshalFactors
,CPP
,withArray
,withPtrArray
) where

import Control.Applicative
import Control.Monad

import Crypto.Lol.LatticePrelude as LP (Complex, Proxy(..), proxy, (++), map, mapM_, PP, Tagged, tag)
import Crypto.Lol.Reflects
import Crypto.Lol.Types.RRq
import Crypto.Lol.Types.ZqBasic

import Data.Int
import Data.Vector.Storable          as SV (Vector, (!), replicate, replicateM, thaw, convert, foldl',
                                            unsafeToForeignPtr0, unsafeSlice, mapM, fromList,
                                            generate, foldl1',
                                            unsafeWith, zipWith, map, length, unsafeFreeze, thaw)
import Data.Vector.Storable.Internal (getPtr)

import           Foreign.ForeignPtr (touchForeignPtr)
import           Foreign.Marshal.Array (withArray)
import           Foreign.Marshal.Utils (with)
import           Foreign.Ptr (plusPtr, castPtr, Ptr)
import           Foreign.Storable        (Storable (..))
import qualified Foreign.Storable.Record as Store

marshalFactors :: [PP] -> Vector CPP
marshalFactors = SV.fromList . LP.map (\(p,e) -> CPP (fromIntegral p) (fromIntegral e))

-- http://stackoverflow.com/questions/6517387/vector-vector-foo-ptr-ptr-foo-io-a-io-a
withPtrArray :: (Storable a) => [Vector a] -> (Ptr (Ptr a) -> IO b) -> IO b
withPtrArray v f = do
  let vs = LP.map SV.unsafeToForeignPtr0 v
      ptrV = LP.map (\(fp,_) -> getPtr fp) vs
  res <- withArray ptrV f
  LP.mapM_ (\(fp,_) -> touchForeignPtr fp) vs
  return res

data CPP = CPP {p' :: !Int32, e' :: !Int16}
-- stolen from http://hackage.haskell.org/packages/archive/numeric-prelude/0.4.0.3/doc/html/src/Number-Complex.html#T
-- the NumericPrelude Storable instance for complex numbers
instance Storable CPP where
   sizeOf    = Store.sizeOf store
   alignment = Store.alignment store
   peek      = Store.peek store
   poke      = Store.poke store

store :: Store.Dictionary CPP
store = Store.run $
   liftA2 CPP
      (Store.element p')
      (Store.element e')

instance Show CPP where
    show (CPP p e) = "(" LP.++ show p LP.++ "," LP.++ show e LP.++ ")"

instance (Storable a, Storable b,
          CTypeOf a ~ CTypeOf b) 
  -- enforces right associativity and that each type of 
  -- the tuple has the same C repr, so using an array repr is safe
  => Storable (a,b) where
  sizeOf _ = (sizeOf (undefined :: a)) + (sizeOf (undefined :: b))
  alignment _ = max (alignment (undefined :: a)) (alignment (undefined :: b))
  peek p = do
    a <- peek (castPtr p :: Ptr a)
    b <- peek (castPtr (plusPtr p (sizeOf a)) :: Ptr b)
    return (a,b)
  poke p (a,b) = do
    poke (castPtr p :: Ptr a) a
    poke (castPtr (plusPtr p (sizeOf a)) :: Ptr b) b





data ZqB64D -- for type safety purposes
data ComplexD
data DoubleD
data Int64D
data RRqD

type family CTypeOf x where
  CTypeOf (a,b) = CTypeOf a
  CTypeOf (ZqBasic (q :: k) Int64) = ZqB64D
  CTypeOf Double = DoubleD
  CTypeOf Int64 = Int64D
  CTypeOf (Complex Double) = ComplexD
  CTypeOf (RRq (q :: k) Double) = RRqD

-- returns the modulus as a nested list of moduli
class (Tuple a) => ZqTuple a where
  type ModPairs a
  getModuli :: Tagged a (ModPairs a)

instance (Reflects q Int64) => ZqTuple (ZqBasic q Int64) where
  type ModPairs (ZqBasic q Int64) = Int64
  getModuli = tag $ proxy value (Proxy::Proxy q)

instance (Reflects q r, RealFrac r) => ZqTuple (RRq q r) where
  type ModPairs (RRq q r) = Int64
  getModuli = tag $ round (proxy value (Proxy::Proxy q) :: r)

instance (ZqTuple a, ZqTuple b) => ZqTuple (a, b) where
  type ModPairs (a,b) = (ModPairs a, ModPairs b)
  getModuli = 
    let as = proxy getModuli (Proxy::Proxy a)
        bs = proxy getModuli (Proxy :: Proxy b)
    in tag (as,bs)

-- counts components in a nested tuple
class Tuple a where
  numComponents :: Tagged a Int16

instance {-# Overlappable #-} Tuple a where
  numComponents = tag 1

instance (Tuple a, Tuple b) => Tuple (a,b) where
  numComponents = tag $ (proxy numComponents (Proxy::Proxy a)) + (proxy numComponents (Proxy::Proxy b))

type Dispatch r = (Dispatch' (CTypeOf r) r)

-- | Class to safely match Haskell types with the appropriate C function.
class (repr ~ CTypeOf r) => Dispatch' repr r where
  dcrt      :: Ptr (Ptr r) ->           Ptr r -> Int64 -> Ptr CPP -> Int16 -> IO ()
  dcrtinv   :: Ptr (Ptr r) -> Ptr r ->  Ptr r -> Int64 -> Ptr CPP -> Int16 -> IO ()
  dgaussdec :: Ptr (Ptr (Complex r)) -> Ptr r -> Int64 -> Ptr CPP -> Int16 -> IO ()

  dl        :: Ptr r -> Int64 -> Ptr CPP -> Int16 -> IO ()
  dlinv     :: Ptr r -> Int64 -> Ptr CPP -> Int16 -> IO ()
  dnorm     :: Ptr r -> Int64 -> Ptr CPP -> Int16 -> IO ()
  dmulgpow  :: Ptr r -> Int64 -> Ptr CPP -> Int16 -> IO ()
  dmulgdec  :: Ptr r -> Int64 -> Ptr CPP -> Int16 -> IO ()
  dginvpow  :: Ptr r -> Int64 -> Ptr CPP -> Int16 -> IO ()
  dginvdec  :: Ptr r -> Int64 -> Ptr CPP -> Int16 -> IO ()
  dmul :: Ptr r -> Ptr r -> Int64 -> IO ()

<<<<<<< HEAD
instance (ZqTuple r, Storable (ModPairs r), CTypeOf r ~ RealQD)
  => Dispatch' RealQD r where
  dcrt = error "cannot call CT CRT on type RealQ"
  dcrtinv = error "cannot call CT CRTInv on type RealQ"
  dl = error "cannot call CT L on type RealQ (though you probably should be able to)"
  dlinv = error "cannot call CT LInv on type RealQ (though you probably should be able to)"
  dnorm = error "cannto call CT normSq on type RealQ"
  dmulgpow = error "cannot call CT mulGPow on type RealQ"
  dmulgdec = error "cannot call CT mulGDec on type RealQ"
  dginvpow = error "cannot call CT divGPow on type RealQ"
  dginvdec = error "cannot call CT divGDec on type RealQ"
  dmul = error "cannot call CT mul on type RealQ"
  dgaussdec = error "cannot call CT gaussianDec on type RealQ"
=======
instance (ZqTuple r, Storable (ModPairs r), CTypeOf r ~ RRqD)
  => Dispatch' RRqD r where
  dcrt = error "cannot call CT CRT on type RRq"
  dcrtinv = error "cannot call CT CRTInv on type RRq"
  dl = error "cannot call CT L on type RRq (though you probably should be able to)"
  dlinv = error "cannot call CT LInv on type RRq (though you probably should be able to)"
  dnorm = error "cannto call CT normSq on type RRq"
  dmulgpow = error "cannot call CT mulGPow on type RRq"
  dmulgdec = error "cannot call CT mulGDec on type RRq"
  dginvpow = error "cannot call CT divGPow on type RRq"
  dginvdec = error "cannot call CT divGDec on type RRq"
  dadd = error "cannot call CT add on type RRq (though you probably should be able to)"
  dmul = error "cannot call CT mul on type RRq"
  dgaussdec = error "cannot call CT gaussianDec on type RRq"
>>>>>>> 7685868e

instance (ZqTuple r, Storable (ModPairs r), CTypeOf r ~ ZqB64D)
  => Dispatch' ZqB64D r where
  dcrt ruptr pout totm pfac numFacts = 
    let qs = proxy getModuli (Proxy::Proxy r)
        numPairs = proxy numComponents (Proxy::Proxy r)
    in with qs $ \qsptr ->
        tensorCRTRq numPairs (castPtr pout) totm pfac numFacts (castPtr ruptr) (castPtr qsptr)
  dcrtinv ruptr minv pout totm pfac numFacts =
    let qs = proxy getModuli (Proxy::Proxy r)
        numPairs = proxy numComponents (Proxy::Proxy r)
    in with qs $ \qsptr ->
        tensorCRTInvRq numPairs (castPtr pout) totm pfac numFacts (castPtr ruptr) (castPtr minv) (castPtr qsptr)
  dl pout totm pfac numFacts = 
    let qs = proxy getModuli (Proxy::Proxy r)
        numPairs = proxy numComponents (Proxy::Proxy r)
    in with qs $ \qsptr ->
        tensorLRq numPairs (castPtr pout) totm pfac numFacts (castPtr qsptr)
  dlinv pout totm pfac numFacts = 
    let qs = proxy getModuli (Proxy::Proxy r)
        numPairs = proxy numComponents (Proxy::Proxy r)
    in with qs $ \qsptr ->
        tensorLInvRq numPairs (castPtr pout) totm pfac numFacts (castPtr qsptr)
  dnorm = error "cannot call CT normSq on type ZqBasic"
  dmulgpow pout totm pfac numFacts =
    let qs = proxy getModuli (Proxy::Proxy r)
        numPairs = proxy numComponents (Proxy::Proxy r)
    in with qs $ \qsptr ->
        tensorGPowRq numPairs (castPtr pout) totm pfac numFacts (castPtr qsptr)
  dmulgdec pout totm pfac numFacts =
    let qs = proxy getModuli (Proxy::Proxy r)
        numPairs = proxy numComponents (Proxy::Proxy r)
    in with qs $ \qsptr ->
        tensorGDecRq numPairs (castPtr pout) totm pfac numFacts (castPtr qsptr)
  dginvpow pout totm pfac numFacts =
    let qs = proxy getModuli (Proxy::Proxy r)
        numPairs = proxy numComponents (Proxy::Proxy r)
    in with qs $ \qsptr ->
        tensorGInvPowRq numPairs (castPtr pout) totm pfac numFacts (castPtr qsptr)
  dginvdec pout totm pfac numFacts =
    let qs = proxy getModuli (Proxy::Proxy r)
        numPairs = proxy numComponents (Proxy::Proxy r)
    in with qs $ \qsptr ->
        tensorGInvDecRq numPairs (castPtr pout) totm pfac numFacts (castPtr qsptr)
  dmul aout bout totm = 
    let qs = proxy getModuli (Proxy::Proxy r)
        numPairs = proxy numComponents (Proxy::Proxy r)
    in with qs $ \qsptr ->
        mulRq numPairs (castPtr aout) (castPtr bout) totm (castPtr qsptr)
  dgaussdec = error "cannot call CT gaussianDec on type ZqBasic"

instance (Tuple r, CTypeOf r ~ ComplexD) => Dispatch' ComplexD r where
  dcrt ruptr pout totm pfac numFacts = 
    tensorCRTC (proxy numComponents (Proxy::Proxy r)) (castPtr pout) totm pfac numFacts (castPtr ruptr)
  dcrtinv ruptr minv pout totm pfac numFacts = 
    tensorCRTInvC (proxy numComponents (Proxy::Proxy r)) (castPtr pout) totm pfac numFacts (castPtr ruptr) (castPtr minv)
  dl pout = 
    tensorLC (proxy numComponents (Proxy::Proxy r)) (castPtr pout)
  dlinv pout = 
    tensorLInvC (proxy numComponents (Proxy::Proxy r)) (castPtr pout)
  dnorm = error "cannot call CT normSq on type Complex Double"
  dmulgpow pout = 
    tensorGPowC (proxy numComponents (Proxy::Proxy r)) (castPtr pout)
  dmulgdec = error "cannot call CT mulGDec on type Complex Double"
  dginvpow pout = 
    tensorGInvPowC (proxy numComponents (Proxy::Proxy r)) (castPtr pout)
  dginvdec = error "cannot call CT divGDec on type Complex Double"
  dmul aout bout = 
    mulC (proxy numComponents (Proxy::Proxy r)) (castPtr aout) (castPtr bout)
  dgaussdec = error "cannot call CT gaussianDec on type Comple Double"

instance (Tuple r, CTypeOf r ~ DoubleD) => Dispatch' DoubleD r where
  dcrt = error "cannot call CT Crt on type Double"
  dcrtinv = error "cannot call CT CrtInv on type Double"
  dl pout = 
    tensorLDouble (proxy numComponents (Proxy::Proxy r)) (castPtr pout)
  dlinv pout = 
    tensorLInvDouble (proxy numComponents (Proxy::Proxy r)) (castPtr pout)
  dnorm pout = tensorNormSqD (proxy numComponents (Proxy::Proxy r)) (castPtr pout)
  dmulgpow = error "cannot call CT mulGPow on type Double"
  dmulgdec = error "cannot call CT mulGDec on type Double"
  dginvpow = error "cannot call CT divGPow on type Double"
  dginvdec = error "cannot call CT divGDec on type Double"
  dmul = error "cannot call CT (*) on type Double"
  dgaussdec ruptr pout totm pfac numFacts = 
    tensorGaussianDec (proxy numComponents (Proxy::Proxy r)) (castPtr pout) totm pfac numFacts (castPtr ruptr)

instance (Tuple r, CTypeOf r ~ Int64D) => Dispatch' Int64D r where
  dcrt = error "cannot call CT Crt on type Int64"
  dcrtinv = error "cannot call CT CrtInv on type Int64"
  dl pout = 
    tensorLR (proxy numComponents (Proxy::Proxy r)) (castPtr pout)
  dlinv pout = 
    tensorLInvR (proxy numComponents (Proxy::Proxy r)) (castPtr pout)
  dnorm pout = 
    tensorNormSqR (proxy numComponents (Proxy::Proxy r)) (castPtr pout)
  dmulgpow pout = 
    tensorGPowR (proxy numComponents (Proxy::Proxy r)) (castPtr pout)
  dmulgdec pout = 
    tensorGDecR (proxy numComponents (Proxy::Proxy r)) (castPtr pout)
  dginvpow pout = 
    tensorGInvPowR (proxy numComponents (Proxy::Proxy r)) (castPtr pout)
  dginvdec pout = 
    tensorGInvDecR (proxy numComponents (Proxy::Proxy r)) (castPtr pout)
  dmul = error "cannot call CT (*) on type Int64"
  dgaussdec = error "cannot call CT gaussianDec on type Int64"

foreign import ccall unsafe "tensorLR" tensorLR ::                  Int16 -> Ptr Int64 -> Int64 -> Ptr CPP -> Int16          -> IO ()
foreign import ccall unsafe "tensorLInvR" tensorLInvR ::            Int16 -> Ptr Int64 -> Int64 -> Ptr CPP -> Int16          -> IO ()
foreign import ccall unsafe "tensorLRq" tensorLRq ::                Int16 -> Ptr (ZqBasic q Int64) -> Int64 -> Ptr CPP -> Int16 -> Ptr Int64 -> IO ()
foreign import ccall unsafe "tensorLInvRq" tensorLInvRq ::          Int16 -> Ptr (ZqBasic q Int64) -> Int64 -> Ptr CPP -> Int16 -> Ptr Int64 -> IO ()
foreign import ccall unsafe "tensorLDouble" tensorLDouble ::       Int16 -> Ptr Double -> Int64 -> Ptr CPP -> Int16          -> IO ()
foreign import ccall unsafe "tensorLInvDouble" tensorLInvDouble :: Int16 -> Ptr Double -> Int64 -> Ptr CPP -> Int16          -> IO ()
foreign import ccall unsafe "tensorLC" tensorLC ::       Int16 -> Ptr (Complex Double) -> Int64 -> Ptr CPP -> Int16          -> IO ()
foreign import ccall unsafe "tensorLInvC" tensorLInvC :: Int16 -> Ptr (Complex Double) -> Int64 -> Ptr CPP -> Int16          -> IO ()

foreign import ccall unsafe "tensorNormSqR" tensorNormSqR ::     Int16 -> Ptr Int64 -> Int64 -> Ptr CPP -> Int16          -> IO ()
foreign import ccall unsafe "tensorNormSqD" tensorNormSqD ::     Int16 -> Ptr Double -> Int64 -> Ptr CPP -> Int16          -> IO ()

foreign import ccall unsafe "tensorGPowR" tensorGPowR ::         Int16 -> Ptr Int64 -> Int64 -> Ptr CPP -> Int16          -> IO ()
foreign import ccall unsafe "tensorGPowRq" tensorGPowRq ::       Int16 -> Ptr (ZqBasic q Int64) -> Int64 -> Ptr CPP -> Int16 -> Ptr Int64 -> IO ()
foreign import ccall unsafe "tensorGPowC" tensorGPowC ::         Int16 -> Ptr (Complex Double) -> Int64 -> Ptr CPP -> Int16          -> IO ()
foreign import ccall unsafe "tensorGDecR" tensorGDecR ::         Int16 -> Ptr Int64 -> Int64 -> Ptr CPP -> Int16          -> IO ()
foreign import ccall unsafe "tensorGDecRq" tensorGDecRq ::       Int16 -> Ptr (ZqBasic q Int64) -> Int64 -> Ptr CPP -> Int16 -> Ptr Int64 -> IO ()
foreign import ccall unsafe "tensorGInvPowR" tensorGInvPowR ::   Int16 -> Ptr Int64 -> Int64 -> Ptr CPP -> Int16          -> IO ()
foreign import ccall unsafe "tensorGInvPowRq" tensorGInvPowRq :: Int16 -> Ptr (ZqBasic q Int64) -> Int64 -> Ptr CPP -> Int16 -> Ptr Int64 -> IO ()
foreign import ccall unsafe "tensorGInvPowC" tensorGInvPowC ::   Int16 -> Ptr (Complex Double) -> Int64 -> Ptr CPP -> Int16          -> IO ()
foreign import ccall unsafe "tensorGInvDecR" tensorGInvDecR ::   Int16 -> Ptr Int64 -> Int64 -> Ptr CPP -> Int16          -> IO ()
foreign import ccall unsafe "tensorGInvDecRq" tensorGInvDecRq :: Int16 -> Ptr (ZqBasic q Int64) -> Int64 -> Ptr CPP -> Int16 -> Ptr Int64 -> IO ()

foreign import ccall unsafe "tensorCRTRq" tensorCRTRq ::         Int16 -> Ptr (ZqBasic q Int64) -> Int64 -> Ptr CPP -> Int16 -> Ptr (Ptr (ZqBasic q Int64)) -> Ptr Int64 -> IO ()
foreign import ccall unsafe "tensorCRTC" tensorCRTC ::           Int16 -> Ptr (Complex Double) -> Int64 -> Ptr CPP -> Int16 -> Ptr (Ptr (Complex Double)) -> IO ()
foreign import ccall unsafe "tensorCRTInvRq" tensorCRTInvRq ::   Int16 -> Ptr (ZqBasic q Int64) -> Int64 -> Ptr CPP -> Int16 -> Ptr (Ptr (ZqBasic q Int64)) -> Ptr (ZqBasic q Int64) -> Ptr Int64 -> IO ()
foreign import ccall unsafe "tensorCRTInvC" tensorCRTInvC ::     Int16 -> Ptr (Complex Double) -> Int64 -> Ptr CPP -> Int16 -> Ptr (Ptr (Complex Double)) -> Ptr (Complex Double) -> IO ()

foreign import ccall unsafe "tensorGaussianDec" tensorGaussianDec :: Int16 -> Ptr Double -> Int64 -> Ptr CPP -> Int16 -> Ptr (Ptr (Complex Double)) ->  IO ()

foreign import ccall unsafe "mulRq" mulRq :: Int16 -> Ptr (ZqBasic q Int64) -> Ptr (ZqBasic q Int64) -> Int64 -> Ptr Int64 -> IO ()
foreign import ccall unsafe "mulC" mulC :: Int16 -> Ptr (Complex Double) -> Ptr (Complex Double) -> Int64 -> IO ()

foreign import ccall unsafe "addRq" addRq :: Int16 -> Ptr (ZqBasic q Int64) -> Ptr (ZqBasic q Int64) -> Int64 -> Ptr Int64 -> IO ()
foreign import ccall unsafe "addR" addR :: Int16 -> Ptr Int64 -> Ptr Int64 -> Int64 -> IO ()
foreign import ccall unsafe "addC" addC :: Int16 -> Ptr (Complex Double) -> Ptr (Complex Double) -> Int64 -> IO ()
foreign import ccall unsafe "addD" addD :: Int16 -> Ptr Double -> Ptr Double -> Int64 -> IO ()<|MERGE_RESOLUTION|>--- conflicted
+++ resolved
@@ -152,21 +152,6 @@
   dginvdec  :: Ptr r -> Int64 -> Ptr CPP -> Int16 -> IO ()
   dmul :: Ptr r -> Ptr r -> Int64 -> IO ()
 
-<<<<<<< HEAD
-instance (ZqTuple r, Storable (ModPairs r), CTypeOf r ~ RealQD)
-  => Dispatch' RealQD r where
-  dcrt = error "cannot call CT CRT on type RealQ"
-  dcrtinv = error "cannot call CT CRTInv on type RealQ"
-  dl = error "cannot call CT L on type RealQ (though you probably should be able to)"
-  dlinv = error "cannot call CT LInv on type RealQ (though you probably should be able to)"
-  dnorm = error "cannto call CT normSq on type RealQ"
-  dmulgpow = error "cannot call CT mulGPow on type RealQ"
-  dmulgdec = error "cannot call CT mulGDec on type RealQ"
-  dginvpow = error "cannot call CT divGPow on type RealQ"
-  dginvdec = error "cannot call CT divGDec on type RealQ"
-  dmul = error "cannot call CT mul on type RealQ"
-  dgaussdec = error "cannot call CT gaussianDec on type RealQ"
-=======
 instance (ZqTuple r, Storable (ModPairs r), CTypeOf r ~ RRqD)
   => Dispatch' RRqD r where
   dcrt = error "cannot call CT CRT on type RRq"
@@ -178,10 +163,8 @@
   dmulgdec = error "cannot call CT mulGDec on type RRq"
   dginvpow = error "cannot call CT divGPow on type RRq"
   dginvdec = error "cannot call CT divGDec on type RRq"
-  dadd = error "cannot call CT add on type RRq (though you probably should be able to)"
   dmul = error "cannot call CT mul on type RRq"
   dgaussdec = error "cannot call CT gaussianDec on type RRq"
->>>>>>> 7685868e
 
 instance (ZqTuple r, Storable (ModPairs r), CTypeOf r ~ ZqB64D)
   => Dispatch' ZqB64D r where
