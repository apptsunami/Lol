--- conflicted
+++ resolved
@@ -3,24 +3,6 @@
              TypeFamilies, UndecidableInstances #-}
 
 module Crypto.Lol.Cyclotomic.Tensor.CTensor.Backend
-<<<<<<< HEAD
-(Dispatch
-,dcrt
-,dcrtinv
-,dgaussdec
-,dl
-,dlinv
-,dnorm
-,dmulgpow
-,dmulgdec
-,dginvpow
-,dginvdec
-,dmul
-,marshalFactors
-,CPP
-,withArray
-,withPtrArray
-=======
 ( Dispatch
 , dcrt, dcrtinv
 , dgaussdec
@@ -32,7 +14,6 @@
 , marshalFactors
 , CPP
 , withArray, withPtrArray
->>>>>>> 9266c5e6
 ) where
 
 import Control.Applicative
@@ -163,11 +144,6 @@
   dmulgdec  :: Ptr r -> Int64 -> Ptr CPP -> Int16 -> IO ()
   dginvpow  :: Ptr r -> Int64 -> Ptr CPP -> Int16 -> IO ()
   dginvdec  :: Ptr r -> Int64 -> Ptr CPP -> Int16 -> IO ()
-<<<<<<< HEAD
-=======
-
-  dadd :: Ptr r -> Ptr r -> Int64 -> IO ()
->>>>>>> 9266c5e6
   dmul :: Ptr r -> Ptr r -> Int64 -> IO ()
 
 instance (ZqTuple r, Storable (ModPairs r), CTypeOf r ~ RRqD)
@@ -227,16 +203,7 @@
         numPairs = proxy numComponents (Proxy::Proxy r)
     in with qs $ \qsptr ->
         tensorGInvDecRq numPairs (castPtr pout) totm pfac numFacts (castPtr qsptr)
-<<<<<<< HEAD
-  dmul aout bout totm = 
-=======
-  dadd aout bout totm =
-    let qs = proxy getModuli (Proxy::Proxy r)
-        numPairs = proxy numComponents (Proxy::Proxy r)
-    in with qs $ \qsptr ->
-        addRq numPairs (castPtr aout) (castPtr bout) totm (castPtr qsptr)
   dmul aout bout totm =
->>>>>>> 9266c5e6
     let qs = proxy getModuli (Proxy::Proxy r)
         numPairs = proxy numComponents (Proxy::Proxy r)
     in with qs $ \qsptr ->
@@ -259,13 +226,7 @@
   dginvpow pout =
     tensorGInvPowC (proxy numComponents (Proxy::Proxy r)) (castPtr pout)
   dginvdec = error "cannot call CT divGDec on type Complex Double"
-<<<<<<< HEAD
-  dmul aout bout = 
-=======
-  dadd aout bout =
-    addC (proxy numComponents (Proxy::Proxy r)) (castPtr aout) (castPtr bout)
   dmul aout bout =
->>>>>>> 9266c5e6
     mulC (proxy numComponents (Proxy::Proxy r)) (castPtr aout) (castPtr bout)
   dgaussdec = error "cannot call CT gaussianDec on type Comple Double"
 
@@ -281,11 +242,6 @@
   dmulgdec = error "cannot call CT mulGDec on type Double"
   dginvpow = error "cannot call CT divGPow on type Double"
   dginvdec = error "cannot call CT divGDec on type Double"
-<<<<<<< HEAD
-=======
-  dadd aout bout =
-    addD (proxy numComponents (Proxy::Proxy r)) (castPtr aout) (castPtr bout)
->>>>>>> 9266c5e6
   dmul = error "cannot call CT (*) on type Double"
   dgaussdec ruptr pout totm pfac numFacts =
     tensorGaussianDec (proxy numComponents (Proxy::Proxy r)) (castPtr pout) totm pfac numFacts (castPtr ruptr)
@@ -307,11 +263,6 @@
     tensorGInvPowR (proxy numComponents (Proxy::Proxy r)) (castPtr pout)
   dginvdec pout =
     tensorGInvDecR (proxy numComponents (Proxy::Proxy r)) (castPtr pout)
-<<<<<<< HEAD
-=======
-  dadd aout bout =
-    addR (proxy numComponents (Proxy::Proxy r)) (castPtr aout) (castPtr bout)
->>>>>>> 9266c5e6
   dmul = error "cannot call CT (*) on type Int64"
   dgaussdec = error "cannot call CT gaussianDec on type Int64"
 
