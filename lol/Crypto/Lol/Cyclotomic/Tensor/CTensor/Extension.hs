--- conflicted
+++ resolved
@@ -41,17 +41,6 @@
 -- often much more efficient.
 --
 -- > backpermute <a,b,c,d> <0,3,2,3,1,0> = <a,d,c,d,b,a>
-<<<<<<< HEAD
-backpermute' :: (Vector v a)
-             => U.Vector Int -- ^ @is@ index vector (of length @n@)
-             -> v a   -- ^ @xs@ value vector
-             -> v a
-{-# INLINABLE backpermute' #-}
-backpermute' is v = generate (G.length is) (\i -> v ! (is ! i))
-
-embedPow', embedDec' :: (Additive r, Vector v r, m `Divides` m')
-                     => Tagged '(m, m') (v r -> v r)
-=======
 backpermute' :: (Storable a) =>
              U.Vector Int -- ^ @is@ index vector (of length @n@)
              -> Vector a   -- ^ @xs@ value vector
@@ -61,7 +50,6 @@
 
 embedPow', embedDec' :: (Additive r, Storable r, m `Divides` m')
                      => Tagged '(m, m') (Vector r -> Vector r)
->>>>>>> d60b5881
 -- | Embeds an vector in the powerful basis of the the mth cyclotomic ring
 -- to an vector in the powerful basis of the m'th cyclotomic ring when @m | m'@
 embedPow' = (\indices arr -> generate (U.length indices) $ \idx ->
@@ -95,13 +83,8 @@
 -- | The "tweaked trace" function in either the powerful or decoding
 -- basis of the m'th cyclotomic ring to the mth cyclotomic ring when
 -- @m | m'@.
-<<<<<<< HEAD
-twacePowDec' :: forall m m' r v . (Vector v r, m `Divides` m')
-             => Tagged '(m, m') (v r -> v r)
-=======
 twacePowDec' :: forall m m' r . (Storable r, m `Divides` m')
              => Tagged '(m, m') (Vector r -> Vector r)
->>>>>>> d60b5881
 {-# INLINABLE twacePowDec' #-}
 twacePowDec' = backpermute' <$> extIndicesPowDec
 
