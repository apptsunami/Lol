--- conflicted
+++ resolved
@@ -385,15 +385,9 @@
 
 -- | Similar to 'divGPow'.
 divGCRTC :: (Fact m, UCRTElt t r)
-<<<<<<< HEAD
-        => UCyc t m C r -> Maybe (UCyc t m C r)
+        => UCyc t m C r -> UCyc t m C r
 {-# INLINE divGCRTC #-}
-divGCRTC (CRTC s v) = Just $ CRTC s $ divGCRTCS s v
-=======
-        => UCyc t m C r -> UCyc t m C r
-{-# INLINABLE divGCRTC #-}
 divGCRTC (CRTC s v) = CRTC s $ divGCRTCS s v
->>>>>>> d6798557
 
 -- | Yield the scaled squared norm of \(g_m \cdot e\) under
 -- the canonical embedding, namely,
@@ -557,10 +551,7 @@
 
 
 --------- Conversion methods ------------------
-<<<<<<< HEAD
-=======
-
->>>>>>> d6798557
+
 -- | Convert to powerful-basis representation.
 toPow :: (Fact m, UCRTElt t r) => UCyc t m rep r -> UCyc t m P r
 {-# INLINABLE toPow #-}
