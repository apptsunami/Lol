--- conflicted
+++ resolved
@@ -24,22 +24,12 @@
 instance (Show i, ToInteger i, PID i) => IrreduciblePoly (ZqBasic Prime2 i) where
   irreduciblePoly = do
     n <- value
-<<<<<<< HEAD
-    return $ flip fromMaybe (lookup n polyMap) $
-      error $
-        "The IrreduciblePoly instance for N2 included with the library " ++
-        "(and exported by Crypto.Lol) only contains irreducible polynomials " ++
-        "for characteristic-2 fields up to GF(2^^128). You need a polynomial " ++
-        "for GF(2^^" ++ show n ++ "). Define your own instance of " ++
-        "IrreduciblePoly and do not import Crypto.Lol."
-=======
     return $ flip fromMaybe (lookup n polyMap) $ error $
       "The IrreduciblePoly instance for N2 included with the library " ++
       "(and exported by Crypto.Lol) only contains irreducible polynomials " ++
       "for characteristic-2 fields up to GF(2^^128). You need a polynomial " ++
       "for GF(2^^" ++ show n ++ "). Define your own instance of " ++
       "IrreduciblePoly and do not import Crypto.Lol."
->>>>>>> 1ad06250
 
 polyMap :: (Ring fp) => Map Int (Polynomial fp)
 polyMap = fromList $ map (\xs -> (head xs, coeffsToPoly xs)) coeffs
