<<<<<<< HEAD
package crypto.proto.lol;
=======
// package Lol;   // commented out because hprotoc chokes on it
>>>>>>> e8eecbf9

// Proto messages for cyclotomic rings and other basic types in Lol

// run this:

// hprotoc Lol.proto
// protoc Lol.proto [-cpp_out=path/to/cpp/parser] [--java_out=path/to/java/parser] [--python_out=path/to/python/parser]

// coeffs contains the function output corresponding to the decoding basis in R
message LinearRq {
  required uint32 e         = 1;
  required uint32 r         = 2;
  repeated RqProduct coeffs = 3;
}

// For each of the following, the "xs" array is with respect to the
// decoding basis.

message R {
  required uint32 m  = 1;
  repeated sint64 xs = 2;
}

// only holds a single modulus. This type was used to serialize cyclotomic ring
// elements in the RLWE/RLWR challenges.
message Rq {
  required uint32 m  = 1;
  required uint64 q  = 2;
  repeated sint64 xs = 3;
}

// only holds a single modulus. This type was used to serialize cyclotomic ring
// elements in the RLWE challenges.
message Kq {
  required uint32 m  = 1;
  required uint64 q  = 2;
  repeated double xs = 3;
}

// cyclotomic ring mod the product of one or more moduli
message RqProduct {
  repeated Rq rqlist = 1;
}

// cyclotomic ring mod the product of one or more moduli
message KqProduct {
  repeated Kq kqlist = 1;
}

// used to serialize GHC.Fingerprint.Fingerprint. Obviously not intended to be
// platform independent.
message TypeRep {
  required uint64 a = 1;
  required uint64 b = 2;
}<|MERGE_RESOLUTION|>--- conflicted
+++ resolved
@@ -1,8 +1,4 @@
-<<<<<<< HEAD
 package crypto.proto.lol;
-=======
-// package Lol;   // commented out because hprotoc chokes on it
->>>>>>> e8eecbf9
 
 // Proto messages for cyclotomic rings and other basic types in Lol
 
