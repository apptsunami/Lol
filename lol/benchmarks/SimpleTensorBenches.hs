{-# LANGUAGE DataKinds            #-}
{-# LANGUAGE FlexibleContexts     #-}
{-# LANGUAGE NoImplicitPrelude    #-}
{-# LANGUAGE ScopedTypeVariables  #-}
{-# LANGUAGE TypeFamilies         #-}
{-# LANGUAGE TypeOperators        #-}
{-# LANGUAGE UndecidableInstances #-}

{-# OPTIONS_GHC -fno-warn-missing-signatures #-}

module SimpleTensorBenches (simpleTensorBenches1, simpleTensorBenches2) where

import Control.Applicative
import Control.Monad.Random

import Crypto.Lol.Prelude
import Crypto.Lol.Cyclotomic.Tensor
import Crypto.Lol.Types
import Crypto.Random.DRBG

import BenchConfig
import Criterion

<<<<<<< HEAD
{-# INLINE simpleTensorBenches1 #-}
simpleTensorBenches1 (Proxy :: Proxy '(t,m,r)) = do
  x1 :: t m (r, r) <- getRandom
  x2 :: t m r <- getRandom
  x3 :: t m r <- getRandom
=======
simpleTensorBenches :: IO Benchmark
simpleTensorBenches = do
  x1 :: T M (R, R) <- getRandom
  x2 :: T M R <- getRandom
  x3 :: T M R <- getRandom
  x4 :: T M' R <- getRandom
  let x2' = mulGPow x2
      x2'' = mulGDec x2
>>>>>>> 214827e8
  gen <- newGenIO
  return $ bgroup "STensor" [
    bench "unzipPow"    $ nf unzipT x1,
    bench "unzipDec"    $ nf unzipT x1,
    bench "unzipCRT"    $ nf unzipT x1,
    bench "zipWith (*)" $ nf (zipWithT (*) x2) x3,
    bench "crt"         $ nf (fromJust' "SimpleTensorBenches.crt" crt) x2,
    bench "crtInv"      $ nf (fromJust' "SimpleTensorBenches.crtInv" crtInv) x2,
    bench "l"           $ nf l x2,
    bench "lInv"        $ nf lInv x2,
    bench "*g Pow"      $ nf mulGPow x2,
    bench "*g Dec"      $ nf mulGDec x2,
    bench "*g CRT"      $ nf (fromJust' "SimpleTensorBenches.*gcrt" mulGCRT) x2,
    bench "divg Pow"    $ nf divGPow x2',
    bench "divg Dec"    $ nf divGDec x2'',
    bench "divg CRT"    $ nf (fromJust' "SimpleTensorBenches./gcrt" divGCRT) x2,
    bench "lift"        $ nf (fmapT lift) x2,
    bench "error"       $ nf (evalRand (fmapT (roundMult one) <$>
<<<<<<< HEAD
                           (tGaussianDec (0.1 :: Double) :: Rand (CryptoRand Gen) (t m Double))) :: CryptoRand Gen -> t m Int64) gen
    ]
{-# INLINE simpleTensorBenches2 #-}
simpleTensorBenches2 (Proxy :: Proxy '(t,m',m,r)) = do
  x2 :: t m r <- getRandom
  x4 :: t m' r <- getRandom
  return $ bgroup "STensor" [
    bench "twacePow" $ nf (twacePowDec :: t m r -> t m' r) x2,
    bench "twaceCRT" $ nf (fromJust' "SimpleTensorBenches.twaceCRT" twaceCRT :: t m r -> t m' r) x2,
    bench "embedPow" $ nf (embedPow :: t m' r -> t m r) x4,
    bench "embedDec" $ nf (embedDec :: t m' r -> t m r) x4
=======
                           (tGaussianDec (0.1 :: Double) :: Rand (CryptoRand HashDRBG) (T M Double))) :: CryptoRand HashDRBG -> T M Int64) gen,
    bench "twacePow"    $ nf (twacePowDec :: T M R -> T M' R) x2,
    bench "twaceDec"    $ nf (twacePowDec :: T M R -> T M' R) x2,
    bench "twaceCRT"    $ nf (fromJust' "SimpleTensorBenches.twaceCRT" twaceCRT :: T M R -> T M' R) x2,
    bench "embedPow"    $ nf (embedPow :: T M' R -> T M R) x4,
    bench "embedDec"    $ nf (embedDec :: T M' R -> T M R) x4,
    bench "embedCRT"    $ nf (fromJust' "SimpleTensorBenches.embedCRT" embedCRT :: T M' R -> T M R) x4
>>>>>>> 214827e8
    ]<|MERGE_RESOLUTION|>--- conflicted
+++ resolved
@@ -21,22 +21,13 @@
 import BenchConfig
 import Criterion
 
-<<<<<<< HEAD
 {-# INLINE simpleTensorBenches1 #-}
 simpleTensorBenches1 (Proxy :: Proxy '(t,m,r)) = do
   x1 :: t m (r, r) <- getRandom
   x2 :: t m r <- getRandom
   x3 :: t m r <- getRandom
-=======
-simpleTensorBenches :: IO Benchmark
-simpleTensorBenches = do
-  x1 :: T M (R, R) <- getRandom
-  x2 :: T M R <- getRandom
-  x3 :: T M R <- getRandom
-  x4 :: T M' R <- getRandom
   let x2' = mulGPow x2
       x2'' = mulGDec x2
->>>>>>> 214827e8
   gen <- newGenIO
   return $ bgroup "STensor" [
     bench "unzipPow"    $ nf unzipT x1,
@@ -55,8 +46,9 @@
     bench "divg CRT"    $ nf (fromJust' "SimpleTensorBenches./gcrt" divGCRT) x2,
     bench "lift"        $ nf (fmapT lift) x2,
     bench "error"       $ nf (evalRand (fmapT (roundMult one) <$>
-<<<<<<< HEAD
-                           (tGaussianDec (0.1 :: Double) :: Rand (CryptoRand Gen) (t m Double))) :: CryptoRand Gen -> t m Int64) gen
+                           (tGaussianDec
+                             (0.1 :: Double) :: Rand (CryptoRand Gen) (t m Double)))
+                               :: CryptoRand Gen -> t m Int64) gen
     ]
 {-# INLINE simpleTensorBenches2 #-}
 simpleTensorBenches2 (Proxy :: Proxy '(t,m',m,r)) = do
@@ -64,16 +56,9 @@
   x4 :: t m' r <- getRandom
   return $ bgroup "STensor" [
     bench "twacePow" $ nf (twacePowDec :: t m r -> t m' r) x2,
+    bench "twaceDec" $ nf (twacePowDec :: t m r -> t m' r) x2,
     bench "twaceCRT" $ nf (fromJust' "SimpleTensorBenches.twaceCRT" twaceCRT :: t m r -> t m' r) x2,
     bench "embedPow" $ nf (embedPow :: t m' r -> t m r) x4,
-    bench "embedDec" $ nf (embedDec :: t m' r -> t m r) x4
-=======
-                           (tGaussianDec (0.1 :: Double) :: Rand (CryptoRand HashDRBG) (T M Double))) :: CryptoRand HashDRBG -> T M Int64) gen,
-    bench "twacePow"    $ nf (twacePowDec :: T M R -> T M' R) x2,
-    bench "twaceDec"    $ nf (twacePowDec :: T M R -> T M' R) x2,
-    bench "twaceCRT"    $ nf (fromJust' "SimpleTensorBenches.twaceCRT" twaceCRT :: T M R -> T M' R) x2,
-    bench "embedPow"    $ nf (embedPow :: T M' R -> T M R) x4,
-    bench "embedDec"    $ nf (embedDec :: T M' R -> T M R) x4,
-    bench "embedCRT"    $ nf (fromJust' "SimpleTensorBenches.embedCRT" embedCRT :: T M' R -> T M R) x4
->>>>>>> 214827e8
+    bench "embedDec" $ nf (embedDec :: t m' r -> t m r) x4,
+    bench "embedCRT" $ nf (fromJust' "SimpleTensorBenches.embedCRT" embedCRT :: t m' r -> t m r) x4
     ]