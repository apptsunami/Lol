--- conflicted
+++ resolved
@@ -27,16 +27,9 @@
   x3 :: UCycEC t m r <- pcToEC <$> getRandom
   x4 :: UCyc t m P r <- getRandom
   let x5 = toDec x4
-<<<<<<< HEAD
   (Right x6) :: UCycPC t m r <- getRandom
-=======
-  (Right x6) :: UCycPC T M R <- getRandom
-  x7 :: UCyc T M' P R <- getRandom
-  let x8 = toDec x7
-      x4' = mulG x4
+  let x4' = mulG x4
       x5' = mulG x5
-  (Right x9) :: UCycPC T M' R <- getRandom
->>>>>>> 214827e8
   gen <- newGenIO
   return $ bgroup "SUCyc" [
     bench "unzipPow"    $ nf unzipPow x1,
@@ -50,33 +43,27 @@
     bench "*g Pow"      $ nf mulG x4,
     bench "*g Dec"      $ nf mulG x5,
     bench "*g CRT"      $ nf mulG x6,
-    bench "divg Pow"    $ nf divG x4',
-    bench "divg Dec"    $ nf divG x5',
-    bench "divg CRT"    $ nf divG x6,
+    bench "divg Pow"    $ nf divGPow x4',
+    bench "divg Dec"    $ nf divGDec x5',
+    bench "divg CRT"    $ nf divGCRTC x6,
     bench "lift"        $ nf lift x4,
-<<<<<<< HEAD
     bench "error"       $ nf (evalRand (errorRounded (0.1 :: Double) :: Rand (CryptoRand Gen) (UCyc t m D Int64))) gen
     ]
 {-# INLINE simpleUCycBenches2 #-}
 simpleUCycBenches2 (Proxy :: Proxy '(t,m',m,r)) = do
   x4 :: UCyc t m P r <- getRandom
+  let x5 = toDec x4
   (Right x6) :: UCycPC t m r <- getRandom
   x7 :: UCyc t m' P r <- getRandom
   let x8 = toDec x7
+  (Right x9) :: UCycPC t m' r <- getRandom
   return $ bgroup "SUCyc" [
     bench "twacePow" $ nf (twacePow :: UCyc t m P r -> UCyc t m' P r) x4,
+    bench "twaceDec" $ nf (twaceDec :: UCyc t m D r -> UCyc t m' D r) x5,
     bench "twaceCRT" $ nf (twaceCRTC :: UCyc t m C r -> UCycPC t m' r) x6,
     bench "embedPow" $ nf (embedPow :: UCyc t m' P r -> UCyc t m P r) x7,
-    bench "embedDec" $ nf (embedDec :: UCyc t m' D r -> UCyc t m D r) x8
-=======
-    bench "error"       $ nf (evalRand (errorRounded (0.1 :: Double) :: Rand (CryptoRand HashDRBG) (UCyc T M D Int64))) gen,
-    bench "twacePow"    $ nf (twacePow :: UCyc T M P R -> UCyc T M' P R) x4,
-    bench "twaceDec"    $ nf (twaceDec :: UCyc T M D R -> UCyc T M' D R) x5,
-    bench "twaceCRT"    $ nf (twaceCRTC :: UCyc T M C R -> UCycPC T M' R) x6,
-    bench "embedPow"    $ nf (embedPow :: UCyc T M' P R -> UCyc T M P R) x7,
-    bench "embedDec"    $ nf (embedDec :: UCyc T M' D R -> UCyc T M D R) x8,
-    bench "embedCRT"    $ nf (embedCRTC :: UCyc T M' C R -> UCycPC T M R) x9
->>>>>>> 214827e8
+    bench "embedDec" $ nf (embedDec :: UCyc t m' D r -> UCyc t m D r) x8,
+    bench "embedCRT" $ nf (embedCRTC :: UCyc t m' C r -> UCycPC t m r) x9
     ]
 
 pcToEC :: UCycPC t m r -> UCycEC t m r
