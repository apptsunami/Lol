--- conflicted
+++ resolved
@@ -22,10 +22,9 @@
 import Crypto.Lol.Types
 import Crypto.Random.DRBG
 
-<<<<<<< HEAD
 {-# INLINE tensorBenches1 #-}
 tensorBenches1 param = benchGroup "Tensor" [
-  benchGroup "unzipPow"    $ [hideArgs bench_unzip param],
+  {-benchGroup "unzipPow"    $ [hideArgs bench_unzip param],
   benchGroup "unzipDec"    $ [hideArgs bench_unzip param],
   benchGroup "unzipCRT"    $ [hideArgs bench_unzip param],
   benchGroup "zipWith (*)" $ [hideArgs bench_mul param],
@@ -34,42 +33,22 @@
   benchGroup "l"           $ [hideArgs bench_l param],
   benchGroup "lInv"        $ [hideArgs bench_lInv param],
   benchGroup "*g Pow"      $ [hideArgs bench_mulgPow param],
+  benchGroup "*g Dec"      $ [hideArgs bench_mulgDec param],
   benchGroup "*g CRT"      $ [hideArgs bench_mulgCRT param],
+  benchGroup "divg Pow"    $ [hideArgs bench_divgPow param],-}
+  benchGroup "divg Dec"    $ [hideArgs bench_divgDec param],
+  benchGroup "divg CRT"    $ [hideArgs bench_divgCRT param],
   benchGroup "lift"        $ [hideArgs bench_liftPow param],
   benchGroup "error"       $ [hideArgs (bench_errRounded 0.1) param]
   ]
 {-# INLINE tensorBenches2 #-}
 tensorBenches2 param = benchGroup "Tensor" [
-  benchGroup "twacePow"    $ [hideArgs bench_twacePow param],
+  benchGroup "twacePow"    $ [hideArgs bench_twacePow param]{-,
+  benchGroup "twaceDec"    $ [hideArgs bench_twacePow param], -- yes, twacePow is correct here. It's the same function!
   benchGroup "twaceCRT"    $ [hideArgs bench_twaceCRT param],
   benchGroup "embedPow"    $ [hideArgs bench_embedPow param],
-  benchGroup "embedDec"    $ [hideArgs bench_embedDec param]
-=======
-tensorBenches :: IO Benchmark
-tensorBenches = benchGroup "Tensor" [
-  benchGroup "unzipPow"    $ [hideArgs bench_unzip testParam],
-  benchGroup "unzipDec"    $ [hideArgs bench_unzip testParam],
-  benchGroup "unzipCRT"    $ [hideArgs bench_unzip testParam],
-  benchGroup "zipWith (*)" $ [hideArgs bench_mul testParam],
-  benchGroup "crt"         $ [hideArgs bench_crt testParam],
-  benchGroup "crtInv"      $ [hideArgs bench_crtInv testParam],
-  benchGroup "l"           $ [hideArgs bench_l testParam],
-  benchGroup "lInv"        $ [hideArgs bench_lInv testParam],
-  benchGroup "*g Pow"      $ [hideArgs bench_mulgPow testParam],
-  benchGroup "*g Dec"      $ [hideArgs bench_mulgDec testParam],
-  benchGroup "*g CRT"      $ [hideArgs bench_mulgCRT testParam],
-  benchGroup "divg Pow"    $ [hideArgs bench_divgPow testParam],
-  benchGroup "divg Dec"    $ [hideArgs bench_divgDec testParam],
-  benchGroup "divg CRT"    $ [hideArgs bench_divgCRT testParam],
-  benchGroup "lift"        $ [hideArgs bench_liftPow testParam],
-  benchGroup "error"       $ [hideArgs (bench_errRounded 0.1) testParam'],
-  benchGroup "twacePow"    $ [hideArgs bench_twacePow twoIdxParam],
-  benchGroup "twaceDec"    $ [hideArgs bench_twacePow twoIdxParam], -- yes, twacePow is correct here. It's the same function!
-  benchGroup "twaceCRT"    $ [hideArgs bench_twaceCRT twoIdxParam],
-  benchGroup "embedPow"    $ [hideArgs bench_embedPow twoIdxParam],
-  benchGroup "embedDec"    $ [hideArgs bench_embedDec twoIdxParam],
-  benchGroup "embedCRT"    $ [hideArgs bench_embedCRT twoIdxParam]
->>>>>>> 214827e8
+  benchGroup "embedDec"    $ [hideArgs bench_embedDec param],
+  benchGroup "embedCRT"    $ [hideArgs bench_embedCRT param]-}
   ]
 
 bench_unzip :: (UnzipCtx t m r) => t m (r,r) -> Bench '(t,m,r)
