--- conflicted
+++ resolved
@@ -19,10 +19,9 @@
 import Crypto.Lol.Types
 import Crypto.Random.DRBG
 
-<<<<<<< HEAD
 {-# INLINE ucycBenches1 #-}
 ucycBenches1 param = benchGroup "UCyc" [
-  benchGroup "unzipPow"    $ [hideArgs bench_unzipUCycPow param],
+  {-benchGroup "unzipPow"    $ [hideArgs bench_unzipUCycPow param],
   benchGroup "unzipDec"    $ [hideArgs bench_unzipUCycDec param],
   benchGroup "unzipCRT"    $ [hideArgs bench_unzipUCycCRT param],
   benchGroup "zipWith (*)" $ [hideArgs bench_mul param],
@@ -31,42 +30,22 @@
   benchGroup "l"           $ [hideArgs bench_l param],
   benchGroup "lInv"        $ [hideArgs bench_lInv param],
   benchGroup "*g Pow"      $ [hideArgs bench_mulgPow param],
-  benchGroup "*g CRT"      $ [hideArgs bench_mulgCRT param],
+  benchGroup "*g Dec"      $ [hideArgs bench_mulgDec param],
+  benchGroup "*g CRT"      $ [hideArgs bench_mulgCRT param],-}
+  benchGroup "divg Pow"    $ [hideArgs bench_divgPow param],
+  benchGroup "divg Dec"    $ [hideArgs bench_divgDec param],
+  benchGroup "divg CRT"    $ [hideArgs bench_divgCRT param],
   benchGroup "lift"        $ [hideArgs bench_liftPow param],
   benchGroup "error"       $ [hideArgs (bench_errRounded 0.1) param]
   ]
 {-# INLINE ucycBenches2 #-}
 ucycBenches2 param = benchGroup "UCyc" [
-  benchGroup "twacePow"    $ [hideArgs bench_twacePow param],
+  benchGroup "twacePow"    $ [hideArgs bench_twacePow param]{-,
+  benchGroup "twaceDec"    $ [hideArgs bench_twaceDec param],
   benchGroup "twaceCRT"    $ [hideArgs bench_twaceCRT param],
   benchGroup "embedPow"    $ [hideArgs bench_embedPow param],
-  benchGroup "embedDec"    $ [hideArgs bench_embedDec param]
-=======
-ucycBenches :: IO Benchmark
-ucycBenches = benchGroup "UCyc" [
-  benchGroup "unzipPow"    $ [hideArgs bench_unzipUCycPow testParam],
-  benchGroup "unzipDec"    $ [hideArgs bench_unzipUCycDec testParam],
-  benchGroup "unzipCRT"    $ [hideArgs bench_unzipUCycCRT testParam],
-  benchGroup "zipWith (*)" $ [hideArgs bench_mul testParam],
-  benchGroup "crt"         $ [hideArgs bench_crt testParam],
-  benchGroup "crtInv"      $ [hideArgs bench_crtInv testParam],
-  benchGroup "l"           $ [hideArgs bench_l testParam],
-  benchGroup "lInv"        $ [hideArgs bench_lInv testParam],
-  benchGroup "*g Pow"      $ [hideArgs bench_mulgPow testParam],
-  benchGroup "*g Dec"      $ [hideArgs bench_mulgDec testParam],
-  benchGroup "*g CRT"      $ [hideArgs bench_mulgCRT testParam],
-  benchGroup "divg Pow"    $ [hideArgs bench_divgPow testParam],
-  benchGroup "divg Dec"    $ [hideArgs bench_divgDec testParam],
-  benchGroup "divg CRT"    $ [hideArgs bench_divgCRT testParam],
-  benchGroup "lift"        $ [hideArgs bench_liftPow testParam],
-  benchGroup "error"       $ [hideArgs (bench_errRounded 0.1) testParam'],
-  benchGroup "twacePow"    $ [hideArgs bench_twacePow twoIdxParam],
-  benchGroup "twaceDec"    $ [hideArgs bench_twaceDec twoIdxParam],
-  benchGroup "twaceCRT"    $ [hideArgs bench_twaceCRT twoIdxParam],
-  benchGroup "embedPow"    $ [hideArgs bench_embedPow twoIdxParam],
-  benchGroup "embedDec"    $ [hideArgs bench_embedDec twoIdxParam],
-  benchGroup "embedCRT"    $ [hideArgs bench_embedCRT twoIdxParam]
->>>>>>> 214827e8
+  benchGroup "embedDec"    $ [hideArgs bench_embedDec param],
+  benchGroup "embedCRT"    $ [hideArgs bench_embedCRT param]-}
   ]
 
 bench_unzipUCycPow :: (UnzipCtx t m r) => UCyc t m P (r,r) -> Bench '(t,m,r)
@@ -74,9 +53,9 @@
 
 bench_unzipUCycDec :: (UnzipCtx t m r) => UCyc t m D (r,r) -> Bench '(t,m,r)
 bench_unzipUCycDec = bench unzipDec
-
+{-# INLINE bench_unzipUCycCRT #-}
 bench_unzipUCycCRT :: (UnzipCtx t m r) => UCycPC t m (r,r) -> Bench '(t,m,r)
-bench_unzipUCycCRT (Right a) = bench unzipCRTC a
+bench_unzipUCycCRT = either (const $ error "bench_unzipUCycCRT expected a CRTC") (bench unzipCRTC)
 
 pcToEC :: UCycPC t m r -> UCycEC t m r
 pcToEC (Right x) = (Right x)
@@ -106,10 +85,12 @@
 
 -- lift an element in the Pow basis
 bench_liftPow :: (LiftCtx t m r) => UCyc t m P r -> Bench '(t,m,r)
+{-# INLINE bench_liftPow #-}
 bench_liftPow = bench lift
 
 -- multiply by g when input is in Pow basis
 bench_mulgPow :: (BasicCtx t m r) => UCyc t m P r -> Bench '(t,m,r)
+{-# INLINE bench_mulgPow #-}
 bench_mulgPow = bench mulG
 
 -- multiply by g when input is in Dec basis
@@ -124,17 +105,18 @@
 bench_divgPow :: (BasicCtx t m r) => UCyc t m P r -> Bench '(t,m,r)
 bench_divgPow x =
   let y = mulG x
-  in bench divG y
+  in bench divGPow y
 
 -- divide by g when input is in Dec basis
 bench_divgDec :: (BasicCtx t m r) => UCyc t m D r -> Bench '(t,m,r)
 bench_divgDec x =
   let y = mulG x
-  in bench divG y
+  in bench divGDec y
 
 -- divide by g when input is in CRT basis
 bench_divgCRT :: (BasicCtx t m r) => UCycPC t m r -> Bench '(t,m,r)
-bench_divgCRT (Right a) = bench divG a
+{-# INLINABLE bench_divgCRT #-}
+bench_divgCRT = either (const $ error "bench_divgCRT expected a CRTC") (bench divGCRTC)
 
 -- generate a rounded error term
 bench_errRounded :: forall t m r . (ErrorCtx t m r Gen)
