name:                lol
-- The package version.  See the Haskell package versioning policy (PVP)
-- for standards guiding when and how versions should be incremented.
-- http://www.haskell.org/haskellwiki/Package_versioning_policy
-- PVP summary:      +-+------- breaking API changes
--                   | | +----- non-breaking API additions
--                   | | | +--- code changes with no API change
version:             0.3.0.0
synopsis:            A library for lattice cryptography.
homepage:            https://github.com/cpeikert/Lol
Bug-Reports:         https://github.com/cpeikert/Lol/issues
license:             GPL-2
license-file:        LICENSE
author:              Eric Crockett <ecrockett0@gmail.com>, Chris Peikert <cpeikert@alum.mit.edu>
maintainer:          Eric Crockett <ecrockett0@gmail.com>
copyright:           Eric Crockett, Chris Peikert
category:            Crypto
stability:           experimental
build-type:          Custom
extra-source-files:  README, CHANGES.md,
                     benchmarks/CycBenches.hs,
                     benchmarks/ZqBenches.hs,
                     tests/CycTests.hs,
                     tests/ZqTests.hs,
                     tests/TensorTests.hs,
                     utils/Apply.hs,
                     utils/Benchmarks.hs,
                     utils/Gen.hs,
                     utils/Tests.hs,
                     utils/TestTypes.hs,
                     utils/Utils.hs,
                     utils/Harness/Cyc.hs,
                     Crypto/Lol/Cyclotomic/Tensor/CTensor/tensorTypes.h,
                     Crypto/Lol/Cyclotomic/Tensor/CTensor/*.cpp,
                     makefile
cabal-version:       >= 1.10
description:
    Λ ○ λ (Lol) is a general-purpose library for ring-based lattice cryptography.
    For a detailed description of interfaces and functionality, see
    <https://eprint.iacr.org/2015/1134 Λ ○ λ: A Functional Library for Lattice Cryptography>.
    For example cryptographic applications, see <https://hackage.haskell.org/package/lol-apps lol-apps>.
source-repository head
  type: git
  location: https://github.com/cpeikert/Lol

-- For information on compiling C with cabal: http://blog.ezyang.com/2010/06/setting-up-cabal-the-ffi-and-c2hs/

Flag llvm
  Description:  Compile via LLVM. This produces much better object code,
                but you need to have the LLVM compiler installed.

  Default:      False

Flag opt
  Description: Turn on library optimizations
  Default:     True
  Manual:      False

library
  default-language:   Haskell2010
<<<<<<< HEAD
  ghc-options: -fwarn-dodgy-imports
  extra-libraries: ctensor, stdc++
=======

  if flag(useICC)
    ghc-options: -pgml icc -optc-O3
    cc-options: -std=gnu99 -Wall -DSTATS -DCINTRIN
  else
    ghc-options: -pgml gcc -fPIC -optc-O3
    cc-options: -std=gnu99 -fPIC -Wall
>>>>>>> 9266c5e6

  if flag(llvm)
    ghc-options: -fllvm -optlo-O3

  -- ghc optimizations
  if flag(opt)
    ghc-options: -O3 -Odph -funbox-strict-fields -fno-liberate-case -funfolding-use-threshold1000 -funfolding-keeness-factor1000

  exposed-modules:
    Crypto.Lol
    Crypto.Lol.PosBin
    Crypto.Lol.Factored
    Crypto.Lol.Reflects
    Crypto.Lol.CRTrans
    Crypto.Lol.Gadget
    Crypto.Lol.LatticePrelude

    Crypto.Lol.Cyclotomic.Cyc
    Crypto.Lol.Cyclotomic.UCyc
    Crypto.Lol.Cyclotomic.RescaleCyc
    Crypto.Lol.Cyclotomic.Linear

    Crypto.Lol.RLWE.Continuous
    Crypto.Lol.RLWE.Discrete
    Crypto.Lol.RLWE.RLWR

    Crypto.Lol.Cyclotomic.Tensor
    Crypto.Lol.Cyclotomic.Tensor.CTensor
    Crypto.Lol.Cyclotomic.Tensor.RepaTensor

    Crypto.Lol.Types.Random
    Crypto.Lol.Types.FiniteField
    Crypto.Lol.Types.IrreducibleChar2
    Crypto.Lol.Types.Proto
    Crypto.Lol.Types.Proto.Lol.Rq
    Crypto.Lol.Types.Proto.Lol.Kq
    Crypto.Lol.Types.RRq
    Crypto.Lol.Types.ZPP
    Crypto.Lol.Types.ZqBasic

  other-modules:

    Crypto.Lol.FactoredDefs
    Crypto.Lol.PosBinDefs
    Crypto.Lol.GaussRandom
    Crypto.Lol.Types.ZmStar
    Crypto.Lol.Types.Complex
    Crypto.Lol.Types.Numeric
    Crypto.Lol.Types.IZipVector
    Crypto.Lol.Cyclotomic.Tensor.RepaTensor.CRT
    Crypto.Lol.Cyclotomic.Tensor.RepaTensor.Extension
    Crypto.Lol.Cyclotomic.Tensor.RepaTensor.Dec
    Crypto.Lol.Cyclotomic.Tensor.RepaTensor.GL
    Crypto.Lol.Cyclotomic.Tensor.RepaTensor.RTCommon
    Crypto.Lol.Cyclotomic.Tensor.CTensor.Extension
    Crypto.Lol.Cyclotomic.Tensor.CTensor.Backend

  build-depends:
    arithmoi >= 0.4.1.3 && <0.5,
    base==4.8.*,
    binary,
    bytestring,
    cereal,
    cereal-vector,
    constraints,
    containers >= 0.5.6.2 && < 0.6,
    crypto-api,
    data-default >= 0.3.0 && < 0.6,
    deepseq >= 1.4.1.1 && <1.5,
    monadcryptorandom,
    MonadRandom >= 0.2 && < 0.5,
    mtl >= 2.2.1 && < 2.3,
    numeric-prelude >= 0.4.2 && < 0.5,
    QuickCheck >= 2.8 && < 2.9,
    protocol-buffers,
    random >= 1.1 && < 1.2,
    reflection >= 1.5.1 && < 2.2,
    repa==3.4.*,
    singletons >= 1.1.2.1 && < 2.1,
    storable-record >= 0.0.3 && < 0.1,
    th-desugar >= 1.5.4 && < 1.6,
    tagged-transformer >= 0.7 && < 0.9,
    template-haskell  >=  2.2.0.0,
    transformers >= 0.4.2.0 && < 0.5,
    vector==0.11.*,
    vector-th-unbox >= 0.2.1.0 && < 0.3

  other-extensions: TemplateHaskell

test-suite test-lol
  type:               exitcode-stdio-1.0
  hs-source-dirs:     tests,utils
  default-language:   Haskell2010
  main-is:            Main.hs

  ghc-options: -threaded -rtsopts

  build-depends:
    base,
    constraints,
    deepseq,
    DRBG,
    lol,
    MonadRandom,
    mtl,
    QuickCheck >= 2.8 && < 2.9,
    random,
    repa,
    singletons,
    test-framework >= 0.8 && < 0.9,
    test-framework-quickcheck2 >= 0.3 && < 0.4,
    vector

Benchmark bench-lol
  type:               exitcode-stdio-1.0
  hs-source-dirs:     benchmarks,utils
  default-language:   Haskell2010
  main-is:            Main.hs

  -- if flag(llvm)
  --   ghc-options: -fllvm -optlo-O3
  ghc-options: -threaded -rtsopts
  -- ghc-options: -O2 -Odph -funbox-strict-fields -fwarn-dodgy-imports -rtsopts
  -- ghc-options: -fno-liberate-case -funfolding-use-threshold1000 -funfolding-keeness-factor1000

  build-depends:
    base,
    criterion,
    deepseq,
    DRBG,
    lol,
    MonadRandom,
    mtl,
    singletons,
    transformers,
    vector,
    repa<|MERGE_RESOLUTION|>--- conflicted
+++ resolved
@@ -58,18 +58,8 @@
 
 library
   default-language:   Haskell2010
-<<<<<<< HEAD
   ghc-options: -fwarn-dodgy-imports
   extra-libraries: ctensor, stdc++
-=======
-
-  if flag(useICC)
-    ghc-options: -pgml icc -optc-O3
-    cc-options: -std=gnu99 -Wall -DSTATS -DCINTRIN
-  else
-    ghc-options: -pgml gcc -fPIC -optc-O3
-    cc-options: -std=gnu99 -fPIC -Wall
->>>>>>> 9266c5e6
 
   if flag(llvm)
     ghc-options: -fllvm -optlo-O3
