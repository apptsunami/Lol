{-# LANGUAGE ConstraintKinds, DataKinds, FlexibleContexts, GADTs, MultiParamTypeClasses, NoImplicitPrelude, 
             RebindableSyntax, ScopedTypeVariables, PolyKinds, RankNTypes, TypeFamilies, TypeOperators #-}

module ZqTests (zqTests) where

<<<<<<< HEAD
import Tests
import Utils
import Gen
import Apply

import Crypto.Lol
import Crypto.Lol.CRTrans

import Control.Monad.Random

data BasicCtxD
type BasicCtx r =  (Field r, Eq r, Random r, ShowType r, CRTEmbed r)
instance (params `Satisfy` BasicCtxD, BasicCtx r) 
  => ( r ': params) `Satisfy` BasicCtxD where
  data ArgsCtx BasicCtxD where
    BC :: (BasicCtx r) => Proxy r -> ArgsCtx BasicCtxD
  run _ f = (f $ BC (Proxy::Proxy r)) : (run (Proxy::Proxy params) f)

applyBasic :: (params `Satisfy` BasicCtxD, MonadRandom rnd) =>
  Proxy params 
  -> (forall r . (BasicCtx r, Generatable rnd r) 
       => Proxy r -> rnd res)
  -> [rnd res]
applyBasic params g = run params $ \(BC p) -> g p

prop_add :: forall r . (Ring r, Eq r) => Proxy r -> Int -> Int -> Test r
prop_add _ x y = test $ (fromIntegral $ x + y) == ((fromIntegral x) + (fromIntegral y :: r))

prop_mul :: forall r . (Ring r, Eq r) => Proxy r -> Int -> Int -> Test r
prop_mul _ x y = test $ (fromIntegral $ x * y) == ((fromIntegral x) * (fromIntegral y :: r))

prop_recip :: forall r . (Field r, Eq r) => r -> Test r
prop_recip x = test $ (x == 0) || (one == (x * recip x))

-- tests that multiplication in the extension ring matches CRT multiplication
prop_mul_ext :: forall r . (CRTEmbed r, Ring r, Eq r)
  => r -> r -> Test r
prop_mul_ext x y = test $
  let z = x * y
      z' = fromExt $ (toExt x) * (toExt y)
  in z == z'

type ZqTypes = [
  Zq 3,
  Zq (3 ** 5),
  Zq (3 ** 5 ** 7)]

zqTests = [
  testGroupM "(+)" $ applyBasic (Proxy::Proxy '[ Zq 3, Zq (3 ** 5) ]) $ hideArgs prop_add,
  testGroupM "(*)" $ applyBasic (Proxy::Proxy '[ Zq 3, Zq (3 ** 5) ]) $ hideArgs prop_mul,
  testGroupM "^-1" $ applyBasic (Proxy::Proxy '[ Zq 3, Zq (3 ** 5) ]) $ hideArgs prop_recip,
  testGroupM "extension ring (*)" $ applyBasic (Proxy::Proxy '[ Zq 3, Zq (3 ** 5) ]) $ hideArgs prop_mul_ext
  ]
=======
import Crypto.Lol.Types.ZqBasic
import Crypto.Lol.Prelude hiding (Nat)
import Crypto.Lol.Reflects

import Control.Monad

import GHC.TypeLits

import Test.Framework
import Test.Framework.Providers.QuickCheck2
import Test.QuickCheck


prop_add :: forall (q :: Nat) . (Reflects q Int, KnownNat q) => Proxy q -> Int -> Int -> Bool
prop_add _ x y = (fromIntegral $ x + y) == ((fromIntegral x) + (fromIntegral y :: ZqBasic q Int))

prop_mul :: forall (q :: Nat) . (Reflects q Int, KnownNat q) => Proxy q -> Int -> Int -> Bool
prop_mul _ x y = (fromIntegral $ x * y) == ((fromIntegral x) * (fromIntegral y :: ZqBasic q Int))

prop_recip :: forall (q :: Nat) . (Reflects q Int, KnownNat q) => Proxy q -> Int -> Bool
prop_recip _ x = let qval = proxy value (Proxy::Proxy q)
                     y = fromIntegral x :: ZqBasic q Int
                 in if (x `mod` qval) == 0
                    then True
                    else (fromIntegral (1::Int)) == (y * (recip y))

type ZqModuli = '[7, 13, 17, 11, 13, 29]

class CallZqProp xs where
  callProp :: Proxy xs -> Gen Int -> (forall (q :: Nat) . (Reflects q Int, KnownNat q) => Proxy q -> Int -> Int -> Bool) -> [Test]

  callProp2 :: Proxy xs
                -> Gen Int
                -> (forall (q :: Nat) . (Reflects q Int, KnownNat q) => Proxy q -> Int -> Bool)
                -> [Test]

instance CallZqProp '[] where
  callProp _ _ _ = []
  callProp2 _ _ _ = []

instance (CallZqProp qs, KnownNat q) => CallZqProp (q ': qs) where
  callProp _ gen f = (testProperty ("q = " ++ (show $ (proxy value (Proxy::Proxy q) :: Int))) $ property $ liftM2 (f (Proxy::Proxy q)) gen gen) : (callProp (Proxy::Proxy qs) gen f)
  callProp2 _ gen f = (testProperty ("q = " ++ (show $ (proxy value (Proxy::Proxy q) :: Int))) $ property $ liftM (f (Proxy::Proxy q)) gen) : (callProp2 (Proxy::Proxy qs) gen f)

zqModuli :: Proxy ZqModuli
zqModuli = Proxy

zqTests :: [Test]
zqTests =
  [testGroup "ZqBasic +" $ callProp zqModuli (choose (-100,100)) prop_add,
   testGroup "ZqBasic *" $ callProp zqModuli (choose (-100,100)) prop_mul,
   testGroup "ZqBasic recip" $ callProp2 zqModuli (choose (-100,100)) prop_recip]
>>>>>>> 147ea1fb
<|MERGE_RESOLUTION|>--- conflicted
+++ resolved
@@ -1,66 +1,21 @@
-{-# LANGUAGE ConstraintKinds, DataKinds, FlexibleContexts, GADTs, MultiParamTypeClasses, NoImplicitPrelude, 
-             RebindableSyntax, ScopedTypeVariables, PolyKinds, RankNTypes, TypeFamilies, TypeOperators #-}
+{-# LANGUAGE ConstraintKinds       #-}
+{-# LANGUAGE DataKinds             #-}
+{-# LANGUAGE FlexibleContexts      #-}
+{-# LANGUAGE GADTs                 #-}
+{-# LANGUAGE MultiParamTypeClasses #-}
+{-# LANGUAGE NoImplicitPrelude     #-}
+{-# LANGUAGE PolyKinds             #-}
+{-# LANGUAGE RankNTypes            #-}
+{-# LANGUAGE RebindableSyntax      #-}
+{-# LANGUAGE ScopedTypeVariables   #-}
+{-# LANGUAGE TypeFamilies          #-}
+{-# LANGUAGE TypeOperators         #-}
 
 module ZqTests (zqTests) where
 
-<<<<<<< HEAD
-import Tests
-import Utils
-import Gen
-import Apply
-
-import Crypto.Lol
-import Crypto.Lol.CRTrans
-
-import Control.Monad.Random
-
-data BasicCtxD
-type BasicCtx r =  (Field r, Eq r, Random r, ShowType r, CRTEmbed r)
-instance (params `Satisfy` BasicCtxD, BasicCtx r) 
-  => ( r ': params) `Satisfy` BasicCtxD where
-  data ArgsCtx BasicCtxD where
-    BC :: (BasicCtx r) => Proxy r -> ArgsCtx BasicCtxD
-  run _ f = (f $ BC (Proxy::Proxy r)) : (run (Proxy::Proxy params) f)
-
-applyBasic :: (params `Satisfy` BasicCtxD, MonadRandom rnd) =>
-  Proxy params 
-  -> (forall r . (BasicCtx r, Generatable rnd r) 
-       => Proxy r -> rnd res)
-  -> [rnd res]
-applyBasic params g = run params $ \(BC p) -> g p
-
-prop_add :: forall r . (Ring r, Eq r) => Proxy r -> Int -> Int -> Test r
-prop_add _ x y = test $ (fromIntegral $ x + y) == ((fromIntegral x) + (fromIntegral y :: r))
-
-prop_mul :: forall r . (Ring r, Eq r) => Proxy r -> Int -> Int -> Test r
-prop_mul _ x y = test $ (fromIntegral $ x * y) == ((fromIntegral x) * (fromIntegral y :: r))
-
-prop_recip :: forall r . (Field r, Eq r) => r -> Test r
-prop_recip x = test $ (x == 0) || (one == (x * recip x))
-
--- tests that multiplication in the extension ring matches CRT multiplication
-prop_mul_ext :: forall r . (CRTEmbed r, Ring r, Eq r)
-  => r -> r -> Test r
-prop_mul_ext x y = test $
-  let z = x * y
-      z' = fromExt $ (toExt x) * (toExt y)
-  in z == z'
-
-type ZqTypes = [
-  Zq 3,
-  Zq (3 ** 5),
-  Zq (3 ** 5 ** 7)]
-
-zqTests = [
-  testGroupM "(+)" $ applyBasic (Proxy::Proxy '[ Zq 3, Zq (3 ** 5) ]) $ hideArgs prop_add,
-  testGroupM "(*)" $ applyBasic (Proxy::Proxy '[ Zq 3, Zq (3 ** 5) ]) $ hideArgs prop_mul,
-  testGroupM "^-1" $ applyBasic (Proxy::Proxy '[ Zq 3, Zq (3 ** 5) ]) $ hideArgs prop_recip,
-  testGroupM "extension ring (*)" $ applyBasic (Proxy::Proxy '[ Zq 3, Zq (3 ** 5) ]) $ hideArgs prop_mul_ext
-  ]
-=======
+import Crypto.Lol.Prelude       hiding (Nat)
+import Crypto.Lol.Reflects
 import Crypto.Lol.Types.ZqBasic
-import Crypto.Lol.Prelude hiding (Nat)
-import Crypto.Lol.Reflects
 
 import Control.Monad
 
@@ -109,5 +64,4 @@
 zqTests =
   [testGroup "ZqBasic +" $ callProp zqModuli (choose (-100,100)) prop_add,
    testGroup "ZqBasic *" $ callProp zqModuli (choose (-100,100)) prop_mul,
-   testGroup "ZqBasic recip" $ callProp2 zqModuli (choose (-100,100)) prop_recip]
->>>>>>> 147ea1fb
+   testGroup "ZqBasic recip" $ callProp2 zqModuli (choose (-100,100)) prop_recip]