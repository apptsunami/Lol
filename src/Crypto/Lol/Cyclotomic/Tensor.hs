--- conflicted
+++ resolved
@@ -73,30 +73,20 @@
   entailEqT :: Tagged (t m r)
                ((Eq r, Fact m, TElt t r) :- Eq (t m r))
   entailZTT :: Tagged (t m r)
-<<<<<<< HEAD
-               ((ZeroTestable r, Fact m, TElt t r) :- (ZeroTestable (t m r)))
-=======
                ((ZeroTestable r, Fact m, TElt t r) :- ZeroTestable (t m r))
-  entailRingT :: Tagged (t m r)
-                 ((Ring r, Fact m, TElt t r) :- Ring (t m r))
->>>>>>> 890cdc7e
   entailNFDataT :: Tagged (t m r)
                    ((NFData r, Fact m, TElt t r) :- NFData (t m r))
   entailRandomT :: Tagged (t m r)
-<<<<<<< HEAD
-                   ((Random r, Fact m, TElt t r) :- (Random (t m r)))
+                   ((Random r, Fact m, TElt t r) :- Random (t m r))
   entailShowT :: Tagged (t m r)
                  ((Show r, Fact m, TElt t r) :- (Show (t m r)))
+  entailModuleT :: Tagged (GF fp d, t m fp)
+                   ((GFCtx fp d, Fact m, TElt t fp) :- Module (GF fp d) (t m fp))
 
   -- | Convert a scalar to a tensor in the powerful basis.
   scalarPow :: (Additive r, Fact m, TElt t r) => r -> t m r
 
   {- CJP: suppressed to do annoyingly complicated algorithm
-=======
-                   ((Random r, Fact m, TElt t r) :- Random (t m r))
-  entailModuleT :: Tagged (GF fp d, t m fp)
-                   ((GFCtx fp d, Fact m, TElt t fp) :- Module (GF fp d) (t m fp))
->>>>>>> 890cdc7e
 
   -- | Convert a scalar to a tensor in the decoding basis.
   scalarDec :: (Additive r, Fact m, TElt t r) => r -> t m r
