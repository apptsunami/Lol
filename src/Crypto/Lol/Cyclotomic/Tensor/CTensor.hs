{-# LANGUAGE ConstraintKinds, DataKinds, GADTs,
             FlexibleContexts, FlexibleInstances, TypeOperators, PolyKinds,
             GeneralizedNewtypeDeriving, InstanceSigs, RoleAnnotations,
             MultiParamTypeClasses, NoImplicitPrelude, StandaloneDeriving,
             ScopedTypeVariables, TupleSections, TypeFamilies, RankNTypes,
             TypeSynonymInstances, UndecidableInstances,
             RebindableSyntax #-}

-- | Wrapper for a C implementation of the 'Tensor' interface.

module Crypto.Lol.Cyclotomic.Tensor.CTensor
( CT ) where

import Algebra.Additive as Additive (C)
import Algebra.Ring     as Ring (C)
import Algebra.ZeroTestable   as ZeroTestable (C)

import Control.Applicative
import Control.Arrow ((***))
import Control.DeepSeq
import Control.Monad (liftM)
import Control.Monad.Identity (Identity(..), runIdentity)
import Control.Monad.Random
import Control.Monad.Trans (lift)

import Data.Coerce
import Data.Constraint  hiding ((***))
import Data.Foldable as F
import Data.Int
import Data.Maybe
import Data.Traversable as T
import Data.Vector.Generic           as V (zip, unzip)
import Data.Vector.Storable          as SV (Vector, (!), replicate, replicateM, thaw, convert, foldl',
                                            unsafeSlice, mapM, fromList,
                                            generate, foldl1',
                                            unsafeWith, zipWith, map, length, unsafeFreeze, thaw)
import Data.Vector.Storable.Internal (getPtr)
import Data.Vector.Storable.Mutable  as SM hiding (replicate)

import           Foreign.Marshal.Utils (with)
import           Foreign.Ptr
import           Foreign.Storable        (Storable (..))
import           Test.QuickCheck         hiding (generate)

import Crypto.Lol.CRTrans
import Crypto.Lol.Cyclotomic.Tensor
import Crypto.Lol.Cyclotomic.Tensor.CTensor.Backend
import Crypto.Lol.Cyclotomic.Tensor.CTensor.Extension
import Crypto.Lol.GaussRandom
import Crypto.Lol.LatticePrelude as LP hiding (replicate, unzip, zip, lift)
import Crypto.Lol.Reflects
import Crypto.Lol.Types.IZipVector
import Crypto.Lol.Types.ZqBasic

import System.IO.Unsafe (unsafePerformIO)

-- | Newtype wrapper around a Vector.
newtype CT' (m :: Factored) r = CT' { unCT :: Vector r } 
                              deriving (Show, Eq, NFData)

-- the first argument, though phantom, affects representation
type role CT' representational nominal

-- GADT wrapper that distinguishes between Unbox and unrestricted
-- element types

-- | An implementation of 'Tensor' backed by C code.
data CT (m :: Factored) r where 
  CT :: Storable r => CT' m r -> CT m r
  ZV :: IZipVector m r -> CT m r

instance Eq r => Eq (CT m r) where
  (ZV x) == (ZV y) = x == y
  (CT x) == (CT y) = x == y
  x@(CT _) == y = x == toCT y
  y == x@(CT _) = x == toCT y

deriving instance Show r => Show (CT m r)

toCT :: (Storable r) => CT m r -> CT m r
toCT v@(CT _) = v
toCT (ZV v) = CT $ zvToCT' v

toZV :: (Fact m) => CT m r -> CT m r
toZV (CT (CT' v)) = ZV $ fromMaybe (error "toZV: internal error") $
                    iZipVector $ convert v
toZV v@(ZV _) = v

zvToCT' :: forall m r . (Storable r) => IZipVector m r -> CT' m r
zvToCT' v = coerce $ (convert $ unIZipVector v :: Vector r)

wrap :: (Storable r) => (CT' l r -> CT' m r) -> (CT l r -> CT m r)
wrap f (CT v) = CT $ f v
wrap f (ZV v) = CT $ f $ zvToCT' v

wrapM :: (Storable r, Monad mon) => (CT' l r -> mon (CT' m r))
         -> (CT l r -> mon (CT m r))
wrapM f (CT v) = liftM CT $ f v
wrapM f (ZV v) = liftM CT $ f $ zvToCT' v

-- convert an CT' *twace* signature to Tagged one
type family Tw (r :: *) :: * where
  Tw (CT' m' r -> CT' m r) = Tagged '(m,m') (Vector r -> Vector r)
  Tw (Maybe (CT' m' r -> CT' m r)) = TaggedT '(m,m') Maybe (Vector r -> Vector r)

type family Em r where
  Em (CT' m r -> CT' m' r) = Tagged '(m,m') (Vector r -> Vector r)
  Em (Maybe (CT' m r -> CT' m' r)) = TaggedT '(m,m') Maybe (Vector r -> Vector r)


---------- NUMERIC PRELUDE INSTANCES ----------
instance (Additive r, Storable r, Fact m, Dispatch r)
  => Additive.C (CT m r) where
  (CT a@(CT' _)) + (CT b@(CT' _)) = CT $ (untag $ cZipDispatch dadd) a b
  a + b = (toCT a) + (toCT b)
  negate (CT (CT' a)) = CT $ CT' $ SV.map negate a -- EAC: This probably should be converted to C code
  negate a = negate $ toCT a

  zero = CT $ repl zero

instance (Fact m, Ring r, Storable r, Dispatch r)
  => Ring.C (CT m r) where
  (CT a@(CT' _)) * (CT b@(CT' _)) = CT $ (untag $ cZipDispatch dmul) a b

  fromInteger = CT . repl . fromInteger

instance (ZeroTestable r, Storable r, Fact m)
         => ZeroTestable.C (CT m r) where
  --{-# INLINABLE isZero #-} 
  isZero (CT (CT' a)) = SV.foldl' (\ b x -> b && isZero x) True a
  isZero (ZV v) = isZero v

---------- "Container" instances ----------

instance Fact m => Functor (CT m) where
  -- Functor instance is implied by Applicative laws
  fmap f x = pure f <*> x

instance Fact m => Applicative (CT m) where
  pure = ZV . pure

  (ZV f) <*> (ZV a) = ZV (f <*> a)
  f@(ZV _) <*> v@(CT _) = f <*> toZV v

instance Fact m => Foldable (CT m) where
  -- Foldable instance is implied by Traversable
  foldMap = foldMapDefault

instance Fact m => Traversable (CT m) where
  traverse f r@(CT _) = T.traverse f $ toZV r
  traverse f (ZV v) = ZV <$> T.traverse f v

instance Tensor CT where

  type TElt CT r = (Storable r, Dispatch r)

  entailIndexT = tag $ Sub Dict
  entailEqT = tag $ Sub Dict
  entailZTT = tag $ Sub Dict
  entailRingT = tag $ Sub Dict
  entailNFDataT = tag $ Sub Dict
  entailRandomT = tag $ Sub Dict

  scalarPow = CT . scalarPow' -- Vector code

  l = wrap $ untag $ basicDispatch dl
  lInv = wrap $ untag $ basicDispatch dlinv

  mulGPow = wrap mulGPow'
  mulGDec = wrap $ untag $ basicDispatch dmulgdec

  divGPow = wrapM $ divGPow'
  -- we divide by p in the C code (for divGDec only(?)), do NOT call checkDiv!
  divGDec = wrapM $ Just . (untag $ basicDispatch dginvdec)

  crtFuncs = (,,,,) <$>
    Just (CT . repl) <*>
    (liftM wrap $ (untag $ cZipDispatch dmul) <$> untagT gCoeffsCRT) <*>
    (liftM wrap $ (untag $ cZipDispatch dmul) <$> untagT gInvCoeffsCRT) <*>
    (liftM wrap $ untagT ctCRT) <*>
    (liftM wrap $ untagT ctCRTInv) 

  twacePowDec = wrap $ runIdentity $ coerceTw twacePowDec'
  embedPow = wrap $ runIdentity $ coerceEm embedPow'
  embedDec = wrap $ runIdentity $ coerceEm embedDec'

  tGaussianDec v = liftM CT $ cDispatchGaussian v
  --tGaussianDec v = liftM CT $ coerceT' $ gaussianDec v

  -- we do not wrap thsi function because (currently) it can only be called on lifted types
  gSqNormDec (CT v) = (untag gSqNormDec') v
  gSqNormDec (ZV v) = gSqNormDec (CT $ zvToCT' v)

  crtExtFuncs = (,) <$> (liftM wrap $ coerceTw twaceCRT')
                    <*> (liftM wrap $ coerceEm embedCRT')

  coeffs = wrapM $ coerceCoeffs $ coeffs'

  powBasisPow = (CT <$>) <$> coerceBasis powBasisPow'

  crtSetDec = (CT <$>) <$> coerceBasis crtSetDec'

  fmapT f (CT v) = CT $ coerce (SV.map f) v
  fmapT f v@(ZV _) = fmapT f $ toCT v

  fmapTM f (CT (CT' v)) = liftM (CT . CT') $ SV.mapM f v
  fmapTM f v@(ZV _) = fmapTM f $ toCT v

  unzipTElt (CT (CT' v)) = (CT . CT') *** (CT . CT') $ unzip v
  unzipTElt v = unzipTElt $ toCT v

  unzipT v@(CT _) = unzipT $ toZV v
  unzipT (ZV v) = ZV *** ZV $ unzipIZV v


coerceTw :: (Functor mon) => (TaggedT '(m, m') mon (Vector r -> Vector r)) -> mon (CT' m' r -> CT' m r)
coerceTw = (coerce <$>) . untagT

coerceEm :: (Functor mon) => (TaggedT '(m, m') mon (Vector r -> Vector r)) -> mon (CT' m r -> CT' m' r)
coerceEm = (coerce <$>) . untagT

-- | Useful coersion for defining @coeffs@ in the @Tensor@
-- interface. Using 'coerce' alone is insufficient for type inference.
coerceCoeffs :: (Fact m, Fact m') 
  => Tagged '(m,m') (Vector r -> [Vector r]) -> CT' m' r -> [CT' m r]
coerceCoeffs = coerce

-- | Useful coersion for defining @powBasisPow@ and @crtSetDec@ in the @Tensor@
-- interface. Using 'coerce' alone is insufficient for type inference.
coerceBasis :: 
  (Fact m, Fact m')
  => Tagged '(m,m') ([Vector r]) -> Tagged m [CT' m' r]
coerceBasis = coerce

mulGPow' :: (TElt CT r, Fact m, Additive r) => CT' m r -> CT' m r
mulGPow' = untag $ basicDispatch dmulgpow

divGPow' :: forall m r . (TElt CT r, Fact m, IntegralDomain r, ZeroTestable r) => CT' m r -> Maybe (CT' m r)
divGPow' = untag $ checkDiv $ basicDispatch dginvpow
<<<<<<< HEAD

lgDispatch :: forall m r .
=======

withBasicArgs :: forall m r . (Fact m, Storable r) 
  => (Ptr r -> Int64 -> Ptr CPP -> Int16 -> IO ()) 
     -> CT' m r -> IO (CT' m r)
withBasicArgs f =
  let factors = proxy (marshalFactors <$> ppsFact) (Proxy::Proxy m)
      totm = proxy (fromIntegral <$> totientFact) (Proxy::Proxy m)
      numFacts = fromIntegral $ SV.length factors
  in \(CT' x) -> do
    yout <- SV.thaw x
    SM.unsafeWith yout (\pout ->
      SV.unsafeWith factors (\pfac ->
        f pout totm pfac numFacts))
    CT' <$> unsafeFreeze yout

basicDispatch :: forall m r .
>>>>>>> a12c7ba5
     (Storable r, Fact m, Additive r)
      => (Ptr r -> Int64 -> Ptr CPP -> Int16 -> IO ())
         -> Tagged m (CT' m r -> CT' m r)
basicDispatch f = return $ (unsafePerformIO . withBasicArgs f)

basicDispatch :: forall m r .
     (Storable r, Fact m, Additive r, Dispatch r)
      => (Ptr r -> Int64 -> Ptr CPP -> Int16 -> IO ())
         -> Tagged m (CT' m r -> CT' m r)
basicDispatch f = (\g -> CT' . g . unCT) <$> withBasicArgs f

gSqNormDec' :: forall m r .
     (Storable r, Fact m, Additive r, Dispatch r)
      => Tagged m (CT' m r -> r)
<<<<<<< HEAD
gSqNormDec' = (\g -> (! 0) . g . unCT) <$> withBasicArgs dnorm

ctCRT :: (Storable r, CRTrans r, Dispatch r,
=======
gSqNormDec' = return $ ( (!0) . unCT . unsafePerformIO . withBasicArgs dnorm)

ctCRT :: forall m r . (Storable r, CRTrans r, Dispatch r,
>>>>>>> a12c7ba5
          Fact m)
         => TaggedT m Maybe (CT' m r -> CT' m r)
ctCRT = (\g -> CT' . g . unCT) <$> do -- in TaggedT m Maybe
  ru' <- ru
<<<<<<< HEAD
  mapTaggedT (return . runIdentity) $ unsafePerformIO $ withPtrArray ru' (return . withBasicArgs . dcrt)

=======
  return $ \x -> unsafePerformIO $ 
    withPtrArray ru' (flip withBasicArgs x . dcrt)

-- CTensor CRT^(-1) functions take inverse rus
>>>>>>> a12c7ba5
ctCRTInv :: (Storable r, CRTrans r, Dispatch r,
          Fact m)
         => TaggedT m Maybe (CT' m r -> CT' m r)
ctCRTInv = (\g -> CT' . g . unCT) <$> do -- in TaggedT m Maybe
  ru' <- ruInv
  mhatInv <- liftM snd $ crtInfoFact
<<<<<<< HEAD
  mapTaggedT (return . runIdentity) $ unsafePerformIO $ 
    withPtrArray ru' $ \ruptr -> with mhatInv $ return . withBasicArgs . dcrtinv ruptr
=======
  ruinv' <- ruInv
  return $ \x -> unsafePerformIO $ 
    withPtrArray ruinv' (\ruptr -> with mhatInv (flip withBasicArgs x . (dcrtinv ruptr)))
>>>>>>> a12c7ba5

checkDiv :: forall m r . 
  (IntegralDomain r, Storable r, ZeroTestable r, 
   Fact m)
    => Tagged m (CT' m r -> CT' m r) -> Tagged m (CT' m r -> Maybe (CT' m r))
checkDiv f = do
  f' <- f
  oddRad' <- liftM fromIntegral oddRadicalFact
  return $ \x -> 
    let (CT' y) = f' x
    in CT' <$> (SV.mapM (`divIfDivis` oddRad')) y

divIfDivis :: (IntegralDomain r, ZeroTestable r) => r -> r -> Maybe r
divIfDivis num den = let (q,r) = num `divMod` den
                     in if isZero r then Just q else Nothing

cZipDispatch :: (Storable r, Fact m, Additive r)
  => (Ptr r -> Ptr r -> Int64 -> IO ())
     -> Tagged m (CT' m r -> CT' m r -> CT' m r)
cZipDispatch f = do -- in Tagged m
  totm <- liftM fromIntegral $ totientFact
  return $ coerce $ \a b -> unsafePerformIO $ do
    yout <- SV.thaw a
    SM.unsafeWith yout (\pout ->
      SV.unsafeWith b (\pin ->
        f pout pin totm))
    unsafeFreeze yout

cDispatchGaussian :: forall m r var rnd .
         (Storable r, Transcendental r, Dispatch r, Ord r,
          Fact m, ToRational var, Random r, MonadRandom rnd)
         => var -> rnd (CT' m r)
cDispatchGaussian var = flip proxyT (Proxy::Proxy m) $ do -- in TaggedT m rnd
  -- get rus for (Complex r)
  ruinv' <- mapTaggedT (return . fromMaybe (error "complexGaussianRoots")) $ ruInv
  totm <- pureT totientFact
  m <- pureT valueFact
  rad <- pureT radicalFact
  yin <- lift $ realGaussians (var * fromIntegral (m `div` rad)) totm
<<<<<<< HEAD
  let numFacts = fromIntegral $ SV.length factors
  return $ unsafePerformIO $ do -- in IO
    --let yin = create $ SM.new totm :: Vector r -- contents will be overwritten, so no need to initialize
    yout <- SV.thaw yin
    SM.unsafeWith yout (\pout ->
      SV.unsafeWith factors (\pfac ->
       withPtrArray ruinv' (\ruptr ->
        dgaussdec ruptr pout (fromIntegral totm) pfac numFacts)))
    unsafeFreeze yout
=======
  return $ unsafePerformIO $ 
    withPtrArray ruinv' (\ruptr -> withBasicArgs (dgaussdec ruptr) (CT' yin))
>>>>>>> a12c7ba5

instance (Arbitrary r, Fact m, Storable r) => Arbitrary (CT' m r) where
  arbitrary = replM arbitrary
  shrink = shrinkNothing

instance (Storable r, Arbitrary (CT' m r)) => Arbitrary (CT m r) where
  arbitrary = CT <$> arbitrary

instance (Storable r, Random r, Fact m) => Random (CT' m r) where
  --{-# INLINABLE random #-}
  random = runRand $ replM (liftRand random)

  randomR = error "randomR nonsensical for CT'"

instance (Storable r, Random (CT' m r)) => Random (CT m r) where
  --{-# INLINABLE random #-}
  random = runRand $ liftM CT (liftRand random)

  randomR = error "randomR nonsensical for CT"

instance (NFData r) => NFData (CT m r) where
  rnf (CT v) = rnf v
  rnf (ZV v) = rnf v

repl :: forall m r . (Fact m, Storable r) => r -> CT' m r
repl = let n = proxy totientFact (Proxy::Proxy m)
       in coerce . SV.replicate n

replM :: forall m r mon . (Fact m, Storable r, Monad mon) 
         => mon r -> mon (CT' m r)
replM = let n = proxy totientFact (Proxy::Proxy m)
        in liftM coerce . SV.replicateM n

--{-# INLINE scalarPow' #-}
scalarPow' :: forall m r . (Fact m, Additive r, Storable r) => r -> CT' m r
-- constant-term coefficient is first entry wrt powerful basis
scalarPow' = 
  let n = proxy totientFact (Proxy::Proxy m)
  in \r -> CT' $ generate n (\i -> if i == 0 then r else zero)

ru, ruInv :: forall r m . 
   (CRTrans r, Fact m, Storable r)
   => TaggedT m Maybe [Vector r]
--{-# INLINE ru #-}
ru = do
  mval <- pureT valueFact
  wPow <- liftM fst $ crtInfoFact
  liftM (LP.map
    (\(p,e) -> do
        let pp = p^e
            pow = mval `div` pp
        generate pp (wPow . (*pow)))) $
      pureT ppsFact

--{-# INLINE ruInv #-}
ruInv = do
  mval <- pureT valueFact
  wPow <- liftM fst $ crtInfoFact
  liftM (LP.map
    (\(p,e) -> do
        let pp = p^e
            pow = mval `div` pp
        generate pp (\i -> wPow $ (-i*pow)))) $
      pureT ppsFact

gCoeffsCRT, gInvCoeffsCRT :: (TElt CT r, CRTrans r, Fact m, ZeroTestable r, IntegralDomain r)
  => TaggedT m Maybe (CT' m r)
gCoeffsCRT = ctCRT <*> (return $ mulGPow' $ scalarPow' LP.one)
-- It's necessary to call 'fromJust' here: otherwise 
-- sequencing functions in 'crtFuncs' relies on 'divGPow' having an
-- implementation in C, which is not true for all types which have a C
-- implementation of, e.g. 'crt'. In particular, 'Complex Double' has C support
-- for 'crt', but not for 'divGPow'.
-- This really breaks the contract of Tensor, so it's probably a bad idea.
--   Someone can get the "crt" and can even pull the function "divGCRT" from Tensor,
--   but it will fail when they try to apply it.
-- As an implementation note if I ever do fix this: the division by rad(m) can be
-- tricky for Double/Complex Doubles, so be careful! This is why we have a custom
-- Complex wrapper around NP.Complex.
gInvCoeffsCRT = ($ fromJust $ divGPow' $ scalarPow' LP.one) <$> ctCRT

-- we can't put this in Extension with the rest of the twace/embed fucntions because it needs access to 
-- the C backend
twaceCRT' :: forall m m' r .
             (TElt CT r, CRTrans r, m `Divides` m', ZeroTestable r, IntegralDomain r)
             => TaggedT '(m, m') Maybe (Vector r -> Vector r)
twaceCRT' = tagT $ do -- Maybe monad
  (CT' g') <- proxyT gCoeffsCRT (Proxy::Proxy m')
  (CT' gInv) <- proxyT gInvCoeffsCRT (Proxy::Proxy m)
  embed <- proxyT embedCRT' (Proxy::Proxy '(m,m'))
  indices <- pure $ proxy extIndicesCRT (Proxy::Proxy '(m,m'))
  (_, m'hatinv) <- proxyT crtInfoFact (Proxy::Proxy m')
  let phi = proxy totientFact (Proxy::Proxy m)
      phi' = proxy totientFact (Proxy::Proxy m')
      mhat = fromIntegral $ proxy valueHatFact (Proxy::Proxy m)
      hatRatioInv = m'hatinv * mhat
      reltot = phi' `div` phi
      -- tweak = mhat * g' / (m'hat * g)
      tweak = SV.map (* hatRatioInv) $ SV.zipWith (*) (embed gInv) g'
  return $ \ arr -> -- take true trace after mul-by-tweak
    let v = backpermute' indices (SV.zipWith (*) tweak arr)
    in generate phi $ \i -> foldl1' (+) $ SV.unsafeSlice (i*reltot) reltot v<|MERGE_RESOLUTION|>--- conflicted
+++ resolved
@@ -237,10 +237,6 @@
 
 divGPow' :: forall m r . (TElt CT r, Fact m, IntegralDomain r, ZeroTestable r) => CT' m r -> Maybe (CT' m r)
 divGPow' = untag $ checkDiv $ basicDispatch dginvpow
-<<<<<<< HEAD
-
-lgDispatch :: forall m r .
-=======
 
 withBasicArgs :: forall m r . (Fact m, Storable r) 
   => (Ptr r -> Int64 -> Ptr CPP -> Int16 -> IO ()) 
@@ -257,57 +253,33 @@
     CT' <$> unsafeFreeze yout
 
 basicDispatch :: forall m r .
->>>>>>> a12c7ba5
      (Storable r, Fact m, Additive r)
       => (Ptr r -> Int64 -> Ptr CPP -> Int16 -> IO ())
          -> Tagged m (CT' m r -> CT' m r)
 basicDispatch f = return $ (unsafePerformIO . withBasicArgs f)
 
-basicDispatch :: forall m r .
-     (Storable r, Fact m, Additive r, Dispatch r)
-      => (Ptr r -> Int64 -> Ptr CPP -> Int16 -> IO ())
-         -> Tagged m (CT' m r -> CT' m r)
-basicDispatch f = (\g -> CT' . g . unCT) <$> withBasicArgs f
-
 gSqNormDec' :: forall m r .
      (Storable r, Fact m, Additive r, Dispatch r)
       => Tagged m (CT' m r -> r)
-<<<<<<< HEAD
-gSqNormDec' = (\g -> (! 0) . g . unCT) <$> withBasicArgs dnorm
-
-ctCRT :: (Storable r, CRTrans r, Dispatch r,
-=======
 gSqNormDec' = return $ ( (!0) . unCT . unsafePerformIO . withBasicArgs dnorm)
 
 ctCRT :: forall m r . (Storable r, CRTrans r, Dispatch r,
->>>>>>> a12c7ba5
           Fact m)
          => TaggedT m Maybe (CT' m r -> CT' m r)
-ctCRT = (\g -> CT' . g . unCT) <$> do -- in TaggedT m Maybe
+ctCRT = do -- in TaggedT m Maybe
   ru' <- ru
-<<<<<<< HEAD
-  mapTaggedT (return . runIdentity) $ unsafePerformIO $ withPtrArray ru' (return . withBasicArgs . dcrt)
-
-=======
   return $ \x -> unsafePerformIO $ 
     withPtrArray ru' (flip withBasicArgs x . dcrt)
 
 -- CTensor CRT^(-1) functions take inverse rus
->>>>>>> a12c7ba5
 ctCRTInv :: (Storable r, CRTrans r, Dispatch r,
           Fact m)
          => TaggedT m Maybe (CT' m r -> CT' m r)
-ctCRTInv = (\g -> CT' . g . unCT) <$> do -- in TaggedT m Maybe
-  ru' <- ruInv
+ctCRTInv = do -- in Maybe
   mhatInv <- liftM snd $ crtInfoFact
-<<<<<<< HEAD
-  mapTaggedT (return . runIdentity) $ unsafePerformIO $ 
-    withPtrArray ru' $ \ruptr -> with mhatInv $ return . withBasicArgs . dcrtinv ruptr
-=======
   ruinv' <- ruInv
   return $ \x -> unsafePerformIO $ 
     withPtrArray ruinv' (\ruptr -> with mhatInv (flip withBasicArgs x . (dcrtinv ruptr)))
->>>>>>> a12c7ba5
 
 checkDiv :: forall m r . 
   (IntegralDomain r, Storable r, ZeroTestable r, 
@@ -347,20 +319,8 @@
   m <- pureT valueFact
   rad <- pureT radicalFact
   yin <- lift $ realGaussians (var * fromIntegral (m `div` rad)) totm
-<<<<<<< HEAD
-  let numFacts = fromIntegral $ SV.length factors
-  return $ unsafePerformIO $ do -- in IO
-    --let yin = create $ SM.new totm :: Vector r -- contents will be overwritten, so no need to initialize
-    yout <- SV.thaw yin
-    SM.unsafeWith yout (\pout ->
-      SV.unsafeWith factors (\pfac ->
-       withPtrArray ruinv' (\ruptr ->
-        dgaussdec ruptr pout (fromIntegral totm) pfac numFacts)))
-    unsafeFreeze yout
-=======
   return $ unsafePerformIO $ 
     withPtrArray ruinv' (\ruptr -> withBasicArgs (dgaussdec ruptr) (CT' yin))
->>>>>>> a12c7ba5
 
 instance (Arbitrary r, Fact m, Storable r) => Arbitrary (CT' m r) where
   arbitrary = replM arbitrary
