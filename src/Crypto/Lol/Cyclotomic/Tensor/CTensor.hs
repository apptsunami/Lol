--- conflicted
+++ resolved
@@ -11,22 +11,12 @@
 module Crypto.Lol.Cyclotomic.Tensor.CTensor
 ( CT ) where
 
-<<<<<<< HEAD
-import Algebra.Additive as Additive (C)
-import Algebra.Ring     as Ring (C)
-import Algebra.ZeroTestable   as ZeroTestable (C)
-
-import Control.Applicative
+import Algebra.Additive     as Additive (C)
+import Algebra.Module       as Module (C)
+import Algebra.ZeroTestable as ZeroTestable (C)
+
+import Control.Applicative hiding ((*>))
 import Control.Arrow ((***))
-=======
-import Algebra.Additive       as Additive (C)
-import Algebra.Module         as Module (C)
-import Algebra.Ring           as Ring (C)
-import Algebra.ZeroTestable   as ZeroTestable (C)
-
-import Control.Applicative hiding ((*>))
-import Control.Arrow
->>>>>>> 890cdc7e
 import Control.DeepSeq
 import Control.Monad (liftM)
 import Control.Monad.Identity (Identity(..), runIdentity)
@@ -39,44 +29,31 @@
 import Data.Int
 import Data.Maybe
 import Data.Traversable as T
-import Data.Vector.Generic           as V (zip, unzip, toList, fromList)
+import Data.Vector.Generic           as V (zip, unzip, fromList, toList)
 import Data.Vector.Storable          as SV (Vector, (!), replicate, replicateM, thaw, convert, foldl',
-<<<<<<< HEAD
-                                            unsafeSlice, mapM, fromList,
+                                            unsafeSlice, mapM, fromList, toList,
                                             generate, foldl1',
-=======
-                                            unsafeToForeignPtr0, unsafeSlice, mapM, fromList,
-                                            generate, foldl1', toList,
->>>>>>> 890cdc7e
                                             unsafeWith, zipWith, map, length, unsafeFreeze, thaw)
 import Data.Vector.Storable.Internal (getPtr)
 import Data.Vector.Storable.Mutable  as SM hiding (replicate)
 
-import           Foreign.Marshal.Utils (with)
-import           Foreign.Ptr
-import           Foreign.Storable        (Storable (..))
-import           Test.QuickCheck         hiding (generate)
+import Foreign.Marshal.Utils (with)
+import Foreign.Ptr
+import Foreign.Storable        (Storable (..))
+import Test.QuickCheck         hiding (generate)
 
 import Crypto.Lol.CRTrans
 import Crypto.Lol.Cyclotomic.Tensor
-<<<<<<< HEAD
 import Crypto.Lol.Cyclotomic.Tensor.CTensor.Backend
-=======
->>>>>>> 890cdc7e
 import Crypto.Lol.Cyclotomic.Tensor.CTensor.Extension
 import Crypto.Lol.GaussRandom
 import Crypto.Lol.LatticePrelude as LP hiding (replicate, unzip, zip, lift)
 import Crypto.Lol.Reflects
-<<<<<<< HEAD
+import Crypto.Lol.Types.FiniteField
 import Crypto.Lol.Types.IZipVector
 import Crypto.Lol.Types.ZqBasic
 
 import System.IO.Unsafe (unsafePerformIO)
-=======
-import Crypto.Lol.Types.FiniteField                      as FF
-import Crypto.Lol.Types.IZipVector
-import Crypto.Lol.Types.ZqBasic
->>>>>>> 890cdc7e
 
 -- | Newtype wrapper around a Vector.
 newtype CT' (m :: Factored) r = CT' { unCT :: Vector r } 
@@ -134,50 +111,39 @@
 
 ---------- NUMERIC PRELUDE INSTANCES ----------
 
-<<<<<<< HEAD
-{- CJP: Additive, Ring are not necessary when we use zipWithT
+-- CJP: Additive, Ring are not necessary when we use zipWithT
+-- EAC: This has performance implications for the CT backend,
+--      which used a C function for zipWith (*)
 
 instance (Additive r, Storable r, Fact m, Dispatch r)
   => Additive.C (CT m r) where
   (CT a@(CT' _)) + (CT b@(CT' _)) = CT $ (untag $ cZipDispatch dadd) a b
-=======
-instance (Additive r, Storable r, CRNS r, Fact m) => Additive.C (CT m r) where
-  (CT a@(CT' _)) + (CT b@(CT' _)) = CT $ (zipWrapper $ untag $ cZipDispatch dadd) a b
->>>>>>> 890cdc7e
   a + b = (toCT a) + (toCT b)
   negate (CT (CT' a)) = CT $ CT' $ SV.map negate a -- EAC: This probably should be converted to C code
   negate a = negate $ toCT a
 
   zero = CT $ repl zero
 
-<<<<<<< HEAD
+{-
 instance (Fact m, Ring r, Storable r, Dispatch r)
   => Ring.C (CT m r) where
   (CT a@(CT' _)) * (CT b@(CT' _)) = CT $ (untag $ cZipDispatch dmul) a b
 
   fromInteger = CT . repl . fromInteger
-
 -}
-=======
-instance (Fact m, Ring r, Storable r, CRNS r) => Ring.C (CT m r) where
-  (CT a@(CT' _)) * (CT b@(CT' _)) = CT $ (zipWrapper $ untag $ cZipDispatch dmul) a b
-  a * b = (toCT a) * (toCT b)
-
-  fromInteger = CT . repl . fromInteger
-
-instance (GFCtx fp d, Fact m, Additive (CT m fp))
-    => Module.C (GF fp d) (CT m fp) where
-
-  r *> v = case v of
-    CT (CT' arr) -> CT $ CT' $ SV.fromList $ unCoeffs $ r *> Coeffs $ SV.toList arr
-    ZV zv -> ZV $ fromJust $ iZipVector $ V.fromList $ unCoeffs $ r *> Coeffs $ V.toList $ unIZipVector zv
->>>>>>> 890cdc7e
 
 instance (ZeroTestable r, Storable r, Fact m)
          => ZeroTestable.C (CT m r) where
   --{-# INLINABLE isZero #-} 
   isZero (CT (CT' a)) = SV.foldl' (\ b x -> b && isZero x) True a
   isZero (ZV v) = isZero v
+
+instance (GFCtx fp d, Fact m, Additive (CT m fp))
+    => Module.C (GF fp d) (CT m fp) where
+
+  r *> v = case v of
+    CT (CT' arr) -> CT $ CT' $ SV.fromList $ unCoeffs $ r *> Coeffs $ SV.toList arr
+    ZV zv -> ZV $ fromJust $ iZipVector $ V.fromList $ unCoeffs $ r *> Coeffs $ V.toList $ unIZipVector zv
 
 ---------- Category-theoretic instances ----------
 
@@ -209,11 +175,8 @@
   -- entailRingT = tag $ Sub Dict
   entailNFDataT = tag $ Sub Dict
   entailRandomT = tag $ Sub Dict
-<<<<<<< HEAD
   entailShowT = tag $ Sub Dict
-=======
   entailModuleT = tag $ Sub Dict
->>>>>>> 890cdc7e
 
   scalarPow = CT . scalarPow' -- Vector code
 
