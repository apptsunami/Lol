--- conflicted
+++ resolved
@@ -21,14 +21,8 @@
 import Crypto.Lol.Types.FiniteField                      as FF
 import Crypto.Lol.Types.IZipVector
 
-<<<<<<< HEAD
---import Algebra.Additive     as Additive (C)
---import Algebra.Ring         as Ring (C)
-=======
 import Algebra.Additive     as Additive (C)
 import Algebra.Module       as Module (C)
-import Algebra.Ring         as Ring (C)
->>>>>>> 890cdc7e
 import Algebra.ZeroTestable as ZeroTestable (C)
 
 import Control.Applicative  hiding ((*>))
@@ -94,11 +88,8 @@
   --entailRingT   = tag $ Sub Dict
   entailNFDataT = tag $ Sub Dict
   entailRandomT = tag $ Sub Dict
-<<<<<<< HEAD
   entailShowT   = tag $ Sub Dict
-=======
   entailModuleT = tag $ Sub Dict
->>>>>>> 890cdc7e
 
   scalarPow = RT . scalarPow'
 
@@ -210,21 +201,13 @@
 
 ---------- Numeric Prelude instances ----------
 
-{- CJP: Additive, Ring are not necessary when we use zipWithT
+--CJP: Additive, Ring are not necessary when we use zipWithT
+--EAC: But we need an Additive instance for the Module instance
 
 instance (Unbox r, Additive (Arr m r)) => Additive.C (RT m r) where
   zero = RT zero
 
-<<<<<<< HEAD
   (RT a) + (RT b) = RT $ a + b
-=======
-instance (Fact m, ZeroTestable r, Unbox r, Elt r) => ZeroTestable.C (RT m r) where
-  isZero (RT (Arr a)) = isZero $ foldAllS (\ x y -> if isZero x then y else x) (a RT.! (Z:.0)) a
-  isZero (ZV v) = isZero v
-
-instance (Fact m, Additive r, Unbox r, Elt r) => Additive.C (RT m r) where
-  (RT a) + (RT b) = RT $ coerce (\x -> force . RT.zipWith (+) x) a b
->>>>>>> 890cdc7e
   a + b = toRT a + toRT b
 
   (RT a) - (RT b) = RT $ a - b
@@ -238,6 +221,7 @@
   {-# INLINABLE zero #-}
   {-# INLINABLE negate #-}
 
+{-
 instance (Unbox r, Ring (Arr m r)) => Ring.C (RT m r) where
   (RT a) * (RT b) = RT $ a * b
   a * b = toRT a * toRT b
@@ -245,8 +229,6 @@
   fromInteger = RT . fromInteger
   {-# INLINABLE (*) #-}
   {-# INLINABLE fromInteger #-}
-
-<<<<<<< HEAD
 -}
 
 instance (ZeroTestable (Arr m r), ZeroTestable (IZipVector m r))
@@ -254,14 +236,13 @@
   isZero (RT a) = isZero a
   isZero (ZV v) = isZero v
   {-# INLINABLE isZero #-}
-=======
+
 instance (GFCtx fp d, Fact m, Additive (RT m fp))
     => Module.C (GF fp d) (RT m fp) where
 
   r *> v = case v of
     RT (Arr arr) -> RT $ Arr $ RT.fromList (extent arr) $ unCoeffs $ r *> Coeffs $ RT.toList arr
     ZV zv -> ZV $ fromJust $ iZipVector $ V.fromList $ unCoeffs $ r *> Coeffs $ V.toList $ unIZipVector zv
->>>>>>> 890cdc7e
 
 ---------- Miscellaneous instances ----------
 
